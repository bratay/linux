--- conflicted
+++ resolved
@@ -14,11 +14,6 @@
 #include <asm/page.h>		/* kmalloc_sizes.h needs PAGE_SIZE */
 #include <asm/cache.h>		/* kmalloc_sizes.h needs L1_CACHE_BYTES */
 #include <linux/compiler.h>
-<<<<<<< HEAD
-
-#include <trace/events/kmem.h>
-=======
->>>>>>> 56385a12
 
 #include <trace/events/kmem.h>
 
