--- conflicted
+++ resolved
@@ -284,8 +284,6 @@
 
 	/* Update base[1] */
 	memcpy(base + 1, base, sizeof(*base));
-<<<<<<< HEAD
-=======
 }
 
 /**
@@ -367,91 +365,6 @@
 	tk->tkr.xtime_nsec += 1ULL << tk->tkr.shift;
 	tk->ntp_error += remainder << tk->ntp_error_shift;
 	tk->ntp_error -= (1ULL << tk->tkr.shift) << tk->ntp_error_shift;
->>>>>>> 9e82bf01
-}
-#else
-#define old_vsyscall_fixup(tk)
-#endif
-
-/**
- * ktime_get_mono_fast_ns - Fast NMI safe access to clock monotonic
- *
- * This timestamp is not guaranteed to be monotonic across an update.
- * The timestamp is calculated by:
- *
- *	now = base_mono + clock_delta * slope
- *
- * So if the update lowers the slope, readers who are forced to the
- * not yet updated second array are still using the old steeper slope.
- *
- * tmono
- * ^
- * |    o  n
- * |   o n
- * |  u
- * | o
- * |o
- * |12345678---> reader order
- *
- * o = old slope
- * u = update
- * n = new slope
- *
- * So reader 6 will observe time going backwards versus reader 5.
- *
- * While other CPUs are likely to be able observe that, the only way
- * for a CPU local observation is when an NMI hits in the middle of
- * the update. Timestamps taken from that NMI context might be ahead
- * of the following timestamps. Callers need to be aware of that and
- * deal with it.
- */
-u64 notrace ktime_get_mono_fast_ns(void)
-{
-	struct tk_read_base *tkr;
-	unsigned int seq;
-	u64 now;
-
-	do {
-		seq = raw_read_seqcount(&tk_fast_mono.seq);
-		tkr = tk_fast_mono.base + (seq & 0x01);
-		now = ktime_to_ns(tkr->base_mono) + timekeeping_get_ns(tkr);
-
-	} while (read_seqcount_retry(&tk_fast_mono.seq, seq));
-	return now;
-}
-EXPORT_SYMBOL_GPL(ktime_get_mono_fast_ns);
-
-#ifdef CONFIG_GENERIC_TIME_VSYSCALL_OLD
-
-static inline void update_vsyscall(struct timekeeper *tk)
-{
-	struct timespec xt, wm;
-
-	xt = timespec64_to_timespec(tk_xtime(tk));
-	wm = timespec64_to_timespec(tk->wall_to_monotonic);
-	update_vsyscall_old(&xt, &wm, tk->tkr.clock, tk->tkr.mult,
-			    tk->tkr.cycle_last);
-}
-
-static inline void old_vsyscall_fixup(struct timekeeper *tk)
-{
-	s64 remainder;
-
-	/*
-	* Store only full nanoseconds into xtime_nsec after rounding
-	* it up and add the remainder to the error difference.
-	* XXX - This is necessary to avoid small 1ns inconsistnecies caused
-	* by truncating the remainder in vsyscalls. However, it causes
-	* additional work to be done in timekeeping_adjust(). Once
-	* the vsyscall implementations are converted to use xtime_nsec
-	* (shifted nanoseconds), and CONFIG_GENERIC_TIME_VSYSCALL_OLD
-	* users are removed, this can be killed.
-	*/
-	remainder = tk->tkr.xtime_nsec & ((1ULL << tk->tkr.shift) - 1);
-	tk->tkr.xtime_nsec -= remainder;
-	tk->tkr.xtime_nsec += 1ULL << tk->tkr.shift;
-	tk->ntp_error += remainder << tk->ntp_error_shift;
-	tk->ntp_error -= (1ULL << tk->tkr.shift) << tk->ntp_error_shift;
 }
 #else
 #define old_vsyscall_fixup(tk)
@@ -534,8 +447,6 @@
 
 	update_vsyscall(tk);
 	update_pvclock_gtod(tk, action & TK_CLOCK_WAS_SET);
-
-	tk_update_ktime_data(tk);
 
 	if (action & TK_MIRROR)
 		memcpy(&shadow_timekeeper, &tk_core.timekeeper,
