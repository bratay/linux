--- conflicted
+++ resolved
@@ -1739,11 +1739,7 @@
 	NULL,
 };
 
-<<<<<<< HEAD
-static struct attribute_group pci_dev_hp_attr_group = {
-=======
 static const struct attribute_group pci_dev_hp_attr_group = {
->>>>>>> bb176f67
 	.attrs = pci_dev_hp_attrs,
 	.is_visible = pci_dev_hp_attrs_are_visible,
 };
@@ -1778,20 +1774,12 @@
 	.is_visible = pci_dev_attrs_are_visible,
 };
 
-<<<<<<< HEAD
-static struct attribute_group pci_bridge_attr_group = {
-=======
 static const struct attribute_group pci_bridge_attr_group = {
->>>>>>> bb176f67
 	.attrs = pci_bridge_attrs,
 	.is_visible = pci_bridge_attrs_are_visible,
 };
 
-<<<<<<< HEAD
-static struct attribute_group pcie_dev_attr_group = {
-=======
 static const struct attribute_group pcie_dev_attr_group = {
->>>>>>> bb176f67
 	.attrs = pcie_dev_attrs,
 	.is_visible = pcie_dev_attrs_are_visible,
 };
