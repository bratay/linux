// SPDX-License-Identifier: LGPL-2.1+
/*
 * Copyright 2016 Tom aan de Wiel
 * Copyright 2018 Cisco Systems, Inc. and/or its affiliates. All rights reserved.
 *
 * 8x8 Fast Walsh Hadamard Transform in sequency order based on the paper:
 *
 * A Recursive Algorithm for Sequency-Ordered Fast Walsh Transforms,
 * R.D. Brown, 1977
 */

#include <linux/string.h>
#include <linux/kernel.h>
#include "codec-fwht.h"

#define OVERFLOW_BIT BIT(14)

/*
 * Note: bit 0 of the header must always be 0. Otherwise it cannot
 * be guaranteed that the magic 8 byte sequence (see below) can
 * never occur in the rlc output.
 */
#define PFRAME_BIT BIT(15)
#define DUPS_MASK 0x1ffe

#define PBLOCK 0
#define IBLOCK 1

#define ALL_ZEROS 15

static const uint8_t zigzag[64] = {
	0,
	1,  8,
	2,  9, 16,
	3, 10, 17, 24,
	4, 11, 18, 25, 32,
	5, 12, 19, 26, 33, 40,
	6, 13, 20, 27, 34, 41, 48,
	7, 14, 21, 28, 35, 42, 49, 56,
	15, 22, 29, 36, 43, 50, 57,
	23, 30, 37, 44, 51, 58,
	31, 38, 45, 52, 59,
	39, 46, 53, 60,
	47, 54, 61,
	55, 62,
	63,
};

/*
 * noinline_for_stack to work around
 * https://bugs.llvm.org/show_bug.cgi?id=38809
 */
static int noinline_for_stack
rlc(const s16 *in, __be16 *output, int blocktype)
{
	s16 block[8 * 8];
	s16 *wp = block;
	int i = 0;
	int x, y;
	int ret = 0;

	/* read in block from framebuffer */
	int lastzero_run = 0;
	int to_encode;

	for (y = 0; y < 8; y++) {
		for (x = 0; x < 8; x++) {
			*wp = in[x + y * 8];
			wp++;
		}
	}

	/* keep track of amount of trailing zeros */
	for (i = 63; i >= 0 && !block[zigzag[i]]; i--)
		lastzero_run++;

	*output++ = (blocktype == PBLOCK ? htons(PFRAME_BIT) : 0);
	ret++;

	to_encode = 8 * 8 - (lastzero_run > 14 ? lastzero_run : 0);

	i = 0;
	while (i < to_encode) {
		int cnt = 0;
		int tmp;

		/* count leading zeros */
		while ((tmp = block[zigzag[i]]) == 0 && cnt < 14) {
			cnt++;
			i++;
			if (i == to_encode) {
				cnt--;
				break;
			}
		}
		/* 4 bits for run, 12 for coefficient (quantization by 4) */
		*output++ = htons((cnt | tmp << 4));
		i++;
		ret++;
	}
	if (lastzero_run > 14) {
		*output = htons(ALL_ZEROS | 0);
		ret++;
	}

	return ret;
}

/*
 * This function will worst-case increase rlc_in by 65*2 bytes:
 * one s16 value for the header and 8 * 8 coefficients of type s16.
 */
<<<<<<< HEAD
static u16 derlc(const __be16 **rlc_in, s16 *dwht_out,
		 const __be16 *end_of_input)
=======
static noinline_for_stack u16
derlc(const __be16 **rlc_in, s16 *dwht_out, const __be16 *end_of_input)
>>>>>>> 0ecfebd2
{
	/* header */
	const __be16 *input = *rlc_in;
	u16 stat;
	int dec_count = 0;
	s16 block[8 * 8 + 16];
	s16 *wp = block;
	int i;

	if (input > end_of_input)
		return OVERFLOW_BIT;
	stat = ntohs(*input++);

	/*
	 * Now de-compress, it expands one byte to up to 15 bytes
	 * (or fills the remainder of the 64 bytes with zeroes if it
	 * is the last byte to expand).
	 *
	 * So block has to be 8 * 8 + 16 bytes, the '+ 16' is to
	 * allow for overflow if the incoming data was malformed.
	 */
	while (dec_count < 8 * 8) {
		s16 in;
		int length;
		int coeff;

		if (input > end_of_input)
			return OVERFLOW_BIT;
		in = ntohs(*input++);
		length = in & 0xf;
		coeff = in >> 4;

		/* fill remainder with zeros */
		if (length == 15) {
			for (i = 0; i < 64 - dec_count; i++)
				*wp++ = 0;
			break;
		}

		for (i = 0; i < length; i++)
			*wp++ = 0;
		*wp++ = coeff;
		dec_count += length + 1;
	}

	wp = block;

	for (i = 0; i < 64; i++) {
		int pos = zigzag[i];
		int y = pos / 8;
		int x = pos % 8;

		dwht_out[x + y * 8] = *wp++;
	}
	*rlc_in = input;
	return stat;
}

static const int quant_table[] = {
	2, 2, 2, 2, 2, 2,  2,  2,
	2, 2, 2, 2, 2, 2,  2,  2,
	2, 2, 2, 2, 2, 2,  2,  3,
	2, 2, 2, 2, 2, 2,  3,  6,
	2, 2, 2, 2, 2, 3,  6,  6,
	2, 2, 2, 2, 3, 6,  6,  6,
	2, 2, 2, 3, 6, 6,  6,  6,
	2, 2, 3, 6, 6, 6,  6,  8,
};

static const int quant_table_p[] = {
	3, 3, 3, 3, 3, 3,  3,  3,
	3, 3, 3, 3, 3, 3,  3,  3,
	3, 3, 3, 3, 3, 3,  3,  3,
	3, 3, 3, 3, 3, 3,  3,  6,
	3, 3, 3, 3, 3, 3,  6,  6,
	3, 3, 3, 3, 3, 6,  6,  9,
	3, 3, 3, 3, 6, 6,  9,  9,
	3, 3, 3, 6, 6, 9,  9,  10,
};

static void quantize_intra(s16 *coeff, s16 *de_coeff, u16 qp)
{
	const int *quant = quant_table;
	int i, j;

	for (j = 0; j < 8; j++) {
		for (i = 0; i < 8; i++, quant++, coeff++, de_coeff++) {
			*coeff >>= *quant;
			if (*coeff >= -qp && *coeff <= qp)
				*coeff = *de_coeff = 0;
			else
				*de_coeff = *coeff << *quant;
		}
	}
}

static void dequantize_intra(s16 *coeff)
{
	const int *quant = quant_table;
	int i, j;

	for (j = 0; j < 8; j++)
		for (i = 0; i < 8; i++, quant++, coeff++)
			*coeff <<= *quant;
}

static void quantize_inter(s16 *coeff, s16 *de_coeff, u16 qp)
{
	const int *quant = quant_table_p;
	int i, j;

	for (j = 0; j < 8; j++) {
		for (i = 0; i < 8; i++, quant++, coeff++, de_coeff++) {
			*coeff >>= *quant;
			if (*coeff >= -qp && *coeff <= qp)
				*coeff = *de_coeff = 0;
			else
				*de_coeff = *coeff << *quant;
		}
	}
}

static void dequantize_inter(s16 *coeff)
{
	const int *quant = quant_table_p;
	int i, j;

	for (j = 0; j < 8; j++)
		for (i = 0; i < 8; i++, quant++, coeff++)
			*coeff <<= *quant;
}

static void noinline_for_stack fwht(const u8 *block, s16 *output_block,
				    unsigned int stride,
				    unsigned int input_step, bool intra)
{
	/* we'll need more than 8 bits for the transformed coefficients */
	s32 workspace1[8], workspace2[8];
	const u8 *tmp = block;
	s16 *out = output_block;
	int add = intra ? 256 : 0;
	unsigned int i;

	/* stage 1 */
	for (i = 0; i < 8; i++, tmp += stride, out += 8) {
		switch (input_step) {
		case 1:
			workspace1[0]  = tmp[0] + tmp[1] - add;
			workspace1[1]  = tmp[0] - tmp[1];

			workspace1[2]  = tmp[2] + tmp[3] - add;
			workspace1[3]  = tmp[2] - tmp[3];

			workspace1[4]  = tmp[4] + tmp[5] - add;
			workspace1[5]  = tmp[4] - tmp[5];

			workspace1[6]  = tmp[6] + tmp[7] - add;
			workspace1[7]  = tmp[6] - tmp[7];
			break;
		case 2:
			workspace1[0]  = tmp[0] + tmp[2] - add;
			workspace1[1]  = tmp[0] - tmp[2];

			workspace1[2]  = tmp[4] + tmp[6] - add;
			workspace1[3]  = tmp[4] - tmp[6];

			workspace1[4]  = tmp[8] + tmp[10] - add;
			workspace1[5]  = tmp[8] - tmp[10];

			workspace1[6]  = tmp[12] + tmp[14] - add;
			workspace1[7]  = tmp[12] - tmp[14];
			break;
		case 3:
			workspace1[0]  = tmp[0] + tmp[3] - add;
			workspace1[1]  = tmp[0] - tmp[3];

			workspace1[2]  = tmp[6] + tmp[9] - add;
			workspace1[3]  = tmp[6] - tmp[9];

			workspace1[4]  = tmp[12] + tmp[15] - add;
			workspace1[5]  = tmp[12] - tmp[15];

			workspace1[6]  = tmp[18] + tmp[21] - add;
			workspace1[7]  = tmp[18] - tmp[21];
			break;
		default:
			workspace1[0]  = tmp[0] + tmp[4] - add;
			workspace1[1]  = tmp[0] - tmp[4];

			workspace1[2]  = tmp[8] + tmp[12] - add;
			workspace1[3]  = tmp[8] - tmp[12];

			workspace1[4]  = tmp[16] + tmp[20] - add;
			workspace1[5]  = tmp[16] - tmp[20];

			workspace1[6]  = tmp[24] + tmp[28] - add;
			workspace1[7]  = tmp[24] - tmp[28];
			break;
		}

		/* stage 2 */
		workspace2[0] = workspace1[0] + workspace1[2];
		workspace2[1] = workspace1[0] - workspace1[2];
		workspace2[2] = workspace1[1] - workspace1[3];
		workspace2[3] = workspace1[1] + workspace1[3];

		workspace2[4] = workspace1[4] + workspace1[6];
		workspace2[5] = workspace1[4] - workspace1[6];
		workspace2[6] = workspace1[5] - workspace1[7];
		workspace2[7] = workspace1[5] + workspace1[7];

		/* stage 3 */
		out[0] = workspace2[0] + workspace2[4];
		out[1] = workspace2[0] - workspace2[4];
		out[2] = workspace2[1] - workspace2[5];
		out[3] = workspace2[1] + workspace2[5];
		out[4] = workspace2[2] + workspace2[6];
		out[5] = workspace2[2] - workspace2[6];
		out[6] = workspace2[3] - workspace2[7];
		out[7] = workspace2[3] + workspace2[7];
	}

	out = output_block;

	for (i = 0; i < 8; i++, out++) {
		/* stage 1 */
		workspace1[0]  = out[0] + out[1 * 8];
		workspace1[1]  = out[0] - out[1 * 8];

		workspace1[2]  = out[2 * 8] + out[3 * 8];
		workspace1[3]  = out[2 * 8] - out[3 * 8];

		workspace1[4]  = out[4 * 8] + out[5 * 8];
		workspace1[5]  = out[4 * 8] - out[5 * 8];

		workspace1[6]  = out[6 * 8] + out[7 * 8];
		workspace1[7]  = out[6 * 8] - out[7 * 8];

		/* stage 2 */
		workspace2[0] = workspace1[0] + workspace1[2];
		workspace2[1] = workspace1[0] - workspace1[2];
		workspace2[2] = workspace1[1] - workspace1[3];
		workspace2[3] = workspace1[1] + workspace1[3];

		workspace2[4] = workspace1[4] + workspace1[6];
		workspace2[5] = workspace1[4] - workspace1[6];
		workspace2[6] = workspace1[5] - workspace1[7];
		workspace2[7] = workspace1[5] + workspace1[7];
		/* stage 3 */
		out[0 * 8] = workspace2[0] + workspace2[4];
		out[1 * 8] = workspace2[0] - workspace2[4];
		out[2 * 8] = workspace2[1] - workspace2[5];
		out[3 * 8] = workspace2[1] + workspace2[5];
		out[4 * 8] = workspace2[2] + workspace2[6];
		out[5 * 8] = workspace2[2] - workspace2[6];
		out[6 * 8] = workspace2[3] - workspace2[7];
		out[7 * 8] = workspace2[3] + workspace2[7];
	}
}

/*
 * Not the nicest way of doing it, but P-blocks get twice the range of
 * that of the I-blocks. Therefore we need a type bigger than 8 bits.
 * Furthermore values can be negative... This is just a version that
 * works with 16 signed data
 */
static void noinline_for_stack
fwht16(const s16 *block, s16 *output_block, int stride, int intra)
{
	/* we'll need more than 8 bits for the transformed coefficients */
	s32 workspace1[8], workspace2[8];
	const s16 *tmp = block;
	s16 *out = output_block;
	int i;

	for (i = 0; i < 8; i++, tmp += stride, out += 8) {
		/* stage 1 */
		workspace1[0]  = tmp[0] + tmp[1];
		workspace1[1]  = tmp[0] - tmp[1];

		workspace1[2]  = tmp[2] + tmp[3];
		workspace1[3]  = tmp[2] - tmp[3];

		workspace1[4]  = tmp[4] + tmp[5];
		workspace1[5]  = tmp[4] - tmp[5];

		workspace1[6]  = tmp[6] + tmp[7];
		workspace1[7]  = tmp[6] - tmp[7];

		/* stage 2 */
		workspace2[0] = workspace1[0] + workspace1[2];
		workspace2[1] = workspace1[0] - workspace1[2];
		workspace2[2] = workspace1[1] - workspace1[3];
		workspace2[3] = workspace1[1] + workspace1[3];

		workspace2[4] = workspace1[4] + workspace1[6];
		workspace2[5] = workspace1[4] - workspace1[6];
		workspace2[6] = workspace1[5] - workspace1[7];
		workspace2[7] = workspace1[5] + workspace1[7];

		/* stage 3 */
		out[0] = workspace2[0] + workspace2[4];
		out[1] = workspace2[0] - workspace2[4];
		out[2] = workspace2[1] - workspace2[5];
		out[3] = workspace2[1] + workspace2[5];
		out[4] = workspace2[2] + workspace2[6];
		out[5] = workspace2[2] - workspace2[6];
		out[6] = workspace2[3] - workspace2[7];
		out[7] = workspace2[3] + workspace2[7];
	}

	out = output_block;

	for (i = 0; i < 8; i++, out++) {
		/* stage 1 */
		workspace1[0]  = out[0] + out[1*8];
		workspace1[1]  = out[0] - out[1*8];

		workspace1[2]  = out[2*8] + out[3*8];
		workspace1[3]  = out[2*8] - out[3*8];

		workspace1[4]  = out[4*8] + out[5*8];
		workspace1[5]  = out[4*8] - out[5*8];

		workspace1[6]  = out[6*8] + out[7*8];
		workspace1[7]  = out[6*8] - out[7*8];

		/* stage 2 */
		workspace2[0] = workspace1[0] + workspace1[2];
		workspace2[1] = workspace1[0] - workspace1[2];
		workspace2[2] = workspace1[1] - workspace1[3];
		workspace2[3] = workspace1[1] + workspace1[3];

		workspace2[4] = workspace1[4] + workspace1[6];
		workspace2[5] = workspace1[4] - workspace1[6];
		workspace2[6] = workspace1[5] - workspace1[7];
		workspace2[7] = workspace1[5] + workspace1[7];

		/* stage 3 */
		out[0*8] = workspace2[0] + workspace2[4];
		out[1*8] = workspace2[0] - workspace2[4];
		out[2*8] = workspace2[1] - workspace2[5];
		out[3*8] = workspace2[1] + workspace2[5];
		out[4*8] = workspace2[2] + workspace2[6];
		out[5*8] = workspace2[2] - workspace2[6];
		out[6*8] = workspace2[3] - workspace2[7];
		out[7*8] = workspace2[3] + workspace2[7];
	}
}

static noinline_for_stack void
ifwht(const s16 *block, s16 *output_block, int intra)
{
	/*
	 * we'll need more than 8 bits for the transformed coefficients
	 * use native unit of cpu
	 */
	int workspace1[8], workspace2[8];
	int inter = intra ? 0 : 1;
	const s16 *tmp = block;
	s16 *out = output_block;
	int i;

	for (i = 0; i < 8; i++, tmp += 8, out += 8) {
		/* stage 1 */
		workspace1[0]  = tmp[0] + tmp[1];
		workspace1[1]  = tmp[0] - tmp[1];

		workspace1[2]  = tmp[2] + tmp[3];
		workspace1[3]  = tmp[2] - tmp[3];

		workspace1[4]  = tmp[4] + tmp[5];
		workspace1[5]  = tmp[4] - tmp[5];

		workspace1[6]  = tmp[6] + tmp[7];
		workspace1[7]  = tmp[6] - tmp[7];

		/* stage 2 */
		workspace2[0] = workspace1[0] + workspace1[2];
		workspace2[1] = workspace1[0] - workspace1[2];
		workspace2[2] = workspace1[1] - workspace1[3];
		workspace2[3] = workspace1[1] + workspace1[3];

		workspace2[4] = workspace1[4] + workspace1[6];
		workspace2[5] = workspace1[4] - workspace1[6];
		workspace2[6] = workspace1[5] - workspace1[7];
		workspace2[7] = workspace1[5] + workspace1[7];

		/* stage 3 */
		out[0] = workspace2[0] + workspace2[4];
		out[1] = workspace2[0] - workspace2[4];
		out[2] = workspace2[1] - workspace2[5];
		out[3] = workspace2[1] + workspace2[5];
		out[4] = workspace2[2] + workspace2[6];
		out[5] = workspace2[2] - workspace2[6];
		out[6] = workspace2[3] - workspace2[7];
		out[7] = workspace2[3] + workspace2[7];
	}

	out = output_block;

	for (i = 0; i < 8; i++, out++) {
		/* stage 1 */
		workspace1[0]  = out[0] + out[1 * 8];
		workspace1[1]  = out[0] - out[1 * 8];

		workspace1[2]  = out[2 * 8] + out[3 * 8];
		workspace1[3]  = out[2 * 8] - out[3 * 8];

		workspace1[4]  = out[4 * 8] + out[5 * 8];
		workspace1[5]  = out[4 * 8] - out[5 * 8];

		workspace1[6]  = out[6 * 8] + out[7 * 8];
		workspace1[7]  = out[6 * 8] - out[7 * 8];

		/* stage 2 */
		workspace2[0] = workspace1[0] + workspace1[2];
		workspace2[1] = workspace1[0] - workspace1[2];
		workspace2[2] = workspace1[1] - workspace1[3];
		workspace2[3] = workspace1[1] + workspace1[3];

		workspace2[4] = workspace1[4] + workspace1[6];
		workspace2[5] = workspace1[4] - workspace1[6];
		workspace2[6] = workspace1[5] - workspace1[7];
		workspace2[7] = workspace1[5] + workspace1[7];

		/* stage 3 */
		if (inter) {
			int d;

			out[0 * 8] = workspace2[0] + workspace2[4];
			out[1 * 8] = workspace2[0] - workspace2[4];
			out[2 * 8] = workspace2[1] - workspace2[5];
			out[3 * 8] = workspace2[1] + workspace2[5];
			out[4 * 8] = workspace2[2] + workspace2[6];
			out[5 * 8] = workspace2[2] - workspace2[6];
			out[6 * 8] = workspace2[3] - workspace2[7];
			out[7 * 8] = workspace2[3] + workspace2[7];

			for (d = 0; d < 8; d++)
				out[8 * d] >>= 6;
		} else {
			int d;

			out[0 * 8] = workspace2[0] + workspace2[4];
			out[1 * 8] = workspace2[0] - workspace2[4];
			out[2 * 8] = workspace2[1] - workspace2[5];
			out[3 * 8] = workspace2[1] + workspace2[5];
			out[4 * 8] = workspace2[2] + workspace2[6];
			out[5 * 8] = workspace2[2] - workspace2[6];
			out[6 * 8] = workspace2[3] - workspace2[7];
			out[7 * 8] = workspace2[3] + workspace2[7];

			for (d = 0; d < 8; d++) {
				out[8 * d] >>= 6;
				out[8 * d] += 128;
			}
		}
	}
}

static void fill_encoder_block(const u8 *input, s16 *dst,
			       unsigned int stride, unsigned int input_step)
{
	int i, j;

	for (i = 0; i < 8; i++) {
		for (j = 0; j < 8; j++, input += input_step)
			*dst++ = *input;
		input += stride - 8 * input_step;
	}
}

static int var_intra(const s16 *input)
{
	int32_t mean = 0;
	int32_t ret = 0;
	const s16 *tmp = input;
	int i;

	for (i = 0; i < 8 * 8; i++, tmp++)
		mean += *tmp;
	mean /= 64;
	tmp = input;
	for (i = 0; i < 8 * 8; i++, tmp++)
		ret += (*tmp - mean) < 0 ? -(*tmp - mean) : (*tmp - mean);
	return ret;
}

static int var_inter(const s16 *old, const s16 *new)
{
	int32_t ret = 0;
	int i;

	for (i = 0; i < 8 * 8; i++, old++, new++)
		ret += (*old - *new) < 0 ? -(*old - *new) : (*old - *new);
	return ret;
}

static noinline_for_stack int
decide_blocktype(const u8 *cur, const u8 *reference, s16 *deltablock,
		 unsigned int stride, unsigned int input_step)
{
	s16 tmp[64];
	s16 old[64];
	s16 *work = tmp;
	unsigned int k, l;
	int vari;
	int vard;

	fill_encoder_block(cur, tmp, stride, input_step);
	fill_encoder_block(reference, old, 8, 1);
	vari = var_intra(tmp);

	for (k = 0; k < 8; k++) {
		for (l = 0; l < 8; l++) {
			*deltablock = *work - *reference;
			deltablock++;
			work++;
			reference++;
		}
	}
	deltablock -= 64;
	vard = var_inter(old, tmp);
	return vari <= vard ? IBLOCK : PBLOCK;
}

static void fill_decoder_block(u8 *dst, const s16 *input, int stride,
			       unsigned int dst_step)
{
	int i, j;

	for (i = 0; i < 8; i++) {
		for (j = 0; j < 8; j++, input++, dst += dst_step) {
			if (*input < 0)
				*dst = 0;
			else if (*input > 255)
				*dst = 255;
			else
				*dst = *input;
		}
		dst += stride - (8 * dst_step);
	}
}

static void add_deltas(s16 *deltas, const u8 *ref, int stride,
		       unsigned int ref_step)
{
	int k, l;

	for (k = 0; k < 8; k++) {
		for (l = 0; l < 8; l++) {
			*deltas += *ref;
			ref += ref_step;
			/*
			 * Due to quantizing, it might possible that the
			 * decoded coefficients are slightly out of range
			 */
			if (*deltas < 0)
				*deltas = 0;
			else if (*deltas > 255)
				*deltas = 255;
			deltas++;
		}
		ref += stride - (8 * ref_step);
	}
}

static u32 encode_plane(u8 *input, u8 *refp, __be16 **rlco, __be16 *rlco_max,
			struct fwht_cframe *cf, u32 height, u32 width,
			u32 stride, unsigned int input_step,
			bool is_intra, bool next_is_intra)
{
	u8 *input_start = input;
	__be16 *rlco_start = *rlco;
	s16 deltablock[64];
	__be16 pframe_bit = htons(PFRAME_BIT);
	u32 encoding = 0;
	unsigned int last_size = 0;
	unsigned int i, j;

	width = round_up(width, 8);
	height = round_up(height, 8);

	for (j = 0; j < height / 8; j++) {
		input = input_start + j * 8 * stride;
		for (i = 0; i < width / 8; i++) {
			/* intra code, first frame is always intra coded. */
			int blocktype = IBLOCK;
			unsigned int size;

			if (!is_intra)
				blocktype = decide_blocktype(input, refp,
					deltablock, stride, input_step);
			if (blocktype == IBLOCK) {
				fwht(input, cf->coeffs, stride, input_step, 1);
				quantize_intra(cf->coeffs, cf->de_coeffs,
					       cf->i_frame_qp);
			} else {
				/* inter code */
				encoding |= FWHT_FRAME_PCODED;
				fwht16(deltablock, cf->coeffs, 8, 0);
				quantize_inter(cf->coeffs, cf->de_coeffs,
					       cf->p_frame_qp);
			}
			if (!next_is_intra) {
				ifwht(cf->de_coeffs, cf->de_fwht, blocktype);

				if (blocktype == PBLOCK)
					add_deltas(cf->de_fwht, refp, 8, 1);
				fill_decoder_block(refp, cf->de_fwht, 8, 1);
			}

			input += 8 * input_step;
			refp += 8 * 8;

			size = rlc(cf->coeffs, *rlco, blocktype);
			if (last_size == size &&
			    !memcmp(*rlco + 1, *rlco - size + 1, 2 * size - 2)) {
				__be16 *last_rlco = *rlco - size;
				s16 hdr = ntohs(*last_rlco);

				if (!((*last_rlco ^ **rlco) & pframe_bit) &&
				    (hdr & DUPS_MASK) < DUPS_MASK)
					*last_rlco = htons(hdr + 2);
				else
					*rlco += size;
			} else {
				*rlco += size;
			}
			if (*rlco >= rlco_max) {
				encoding |= FWHT_FRAME_UNENCODED;
				goto exit_loop;
			}
			last_size = size;
		}
	}

exit_loop:
	if (encoding & FWHT_FRAME_UNENCODED) {
		u8 *out = (u8 *)rlco_start;
		u8 *p;

		input = input_start;
		/*
		 * The compressed stream should never contain the magic
		 * header, so when we copy the YUV data we replace 0xff
		 * by 0xfe. Since YUV is limited range such values
		 * shouldn't appear anyway.
		 */
		for (j = 0; j < height; j++) {
			for (i = 0, p = input; i < width; i++, p += input_step)
				*out++ = (*p == 0xff) ? 0xfe : *p;
			input += stride;
		}
		*rlco = (__be16 *)out;
		encoding &= ~FWHT_FRAME_PCODED;
	}
	return encoding;
}

u32 fwht_encode_frame(struct fwht_raw_frame *frm,
		      struct fwht_raw_frame *ref_frm,
		      struct fwht_cframe *cf,
		      bool is_intra, bool next_is_intra,
		      unsigned int width, unsigned int height,
		      unsigned int stride, unsigned int chroma_stride)
{
	unsigned int size = height * width;
	__be16 *rlco = cf->rlc_data;
	__be16 *rlco_max;
	u32 encoding;

	rlco_max = rlco + size / 2 - 256;
	encoding = encode_plane(frm->luma, ref_frm->luma, &rlco, rlco_max, cf,
				height, width, stride,
				frm->luma_alpha_step, is_intra, next_is_intra);
	if (encoding & FWHT_FRAME_UNENCODED)
		encoding |= FWHT_LUMA_UNENCODED;
	encoding &= ~FWHT_FRAME_UNENCODED;

	if (frm->components_num >= 3) {
		u32 chroma_h = height / frm->height_div;
		u32 chroma_w = width / frm->width_div;
		unsigned int chroma_size = chroma_h * chroma_w;

		rlco_max = rlco + chroma_size / 2 - 256;
		encoding |= encode_plane(frm->cb, ref_frm->cb, &rlco, rlco_max,
					 cf, chroma_h, chroma_w,
					 chroma_stride, frm->chroma_step,
					 is_intra, next_is_intra);
		if (encoding & FWHT_FRAME_UNENCODED)
			encoding |= FWHT_CB_UNENCODED;
		encoding &= ~FWHT_FRAME_UNENCODED;
		rlco_max = rlco + chroma_size / 2 - 256;
		encoding |= encode_plane(frm->cr, ref_frm->cr, &rlco, rlco_max,
					 cf, chroma_h, chroma_w,
					 chroma_stride, frm->chroma_step,
					 is_intra, next_is_intra);
		if (encoding & FWHT_FRAME_UNENCODED)
			encoding |= FWHT_CR_UNENCODED;
		encoding &= ~FWHT_FRAME_UNENCODED;
	}

	if (frm->components_num == 4) {
		rlco_max = rlco + size / 2 - 256;
		encoding |= encode_plane(frm->alpha, ref_frm->alpha, &rlco,
					 rlco_max, cf, height, width,
					 stride, frm->luma_alpha_step,
					 is_intra, next_is_intra);
		if (encoding & FWHT_FRAME_UNENCODED)
			encoding |= FWHT_ALPHA_UNENCODED;
		encoding &= ~FWHT_FRAME_UNENCODED;
	}

	cf->size = (rlco - cf->rlc_data) * sizeof(*rlco);
	return encoding;
}

<<<<<<< HEAD
static bool decode_plane(struct fwht_cframe *cf, const __be16 **rlco, u8 *ref,
			 u32 height, u32 width, u32 coded_width,
=======
static bool decode_plane(struct fwht_cframe *cf, const __be16 **rlco,
			 u32 height, u32 width, const u8 *ref, u32 ref_stride,
			 unsigned int ref_step, u8 *dst,
			 unsigned int dst_stride, unsigned int dst_step,
>>>>>>> 0ecfebd2
			 bool uncompressed, const __be16 *end_of_rlco_buf)
{
	unsigned int copies = 0;
	s16 copy[8 * 8];
	u16 stat;
	unsigned int i, j;
	bool is_intra = !ref;

	width = round_up(width, 8);
	height = round_up(height, 8);

	width = round_up(width, 8);
	height = round_up(height, 8);

	if (uncompressed) {
<<<<<<< HEAD
		if (end_of_rlco_buf + 1 < *rlco + width * height / 2)
			return false;
		memcpy(ref, *rlco, width * height);
		*rlco += width * height / 2;
=======
		int i;

		if (end_of_rlco_buf + 1 < *rlco + width * height / 2)
			return false;
		for (i = 0; i < height; i++) {
			memcpy(dst, *rlco, width);
			dst += dst_stride;
			*rlco += width / 2;
		}
>>>>>>> 0ecfebd2
		return true;
	}

	/*
	 * When decoding each macroblock the rlco pointer will be increased
	 * by 65 * 2 bytes worst-case.
	 * To avoid overflow the buffer has to be 65/64th of the actual raw
	 * image size, just in case someone feeds it malicious data.
	 */
	for (j = 0; j < height / 8; j++) {
		for (i = 0; i < width / 8; i++) {
<<<<<<< HEAD
			u8 *refp = ref + j * 8 * coded_width + i * 8;

			if (copies) {
				memcpy(cf->de_fwht, copy, sizeof(copy));
				if (stat & PFRAME_BIT)
					add_deltas(cf->de_fwht, refp,
						   coded_width);
				fill_decoder_block(refp, cf->de_fwht,
						   coded_width);
=======
			const u8 *refp = ref + j * 8 * ref_stride +
				i * 8 * ref_step;
			u8 *dstp = dst + j * 8 * dst_stride + i * 8 * dst_step;

			if (copies) {
				memcpy(cf->de_fwht, copy, sizeof(copy));
				if ((stat & PFRAME_BIT) && !is_intra)
					add_deltas(cf->de_fwht, refp,
						   ref_stride, ref_step);
				fill_decoder_block(dstp, cf->de_fwht,
						   dst_stride, dst_step);
>>>>>>> 0ecfebd2
				copies--;
				continue;
			}

			stat = derlc(rlco, cf->coeffs, end_of_rlco_buf);
			if (stat & OVERFLOW_BIT)
				return false;
<<<<<<< HEAD
			if (stat & PFRAME_BIT)
=======
			if ((stat & PFRAME_BIT) && !is_intra)
>>>>>>> 0ecfebd2
				dequantize_inter(cf->coeffs);
			else
				dequantize_intra(cf->coeffs);

			ifwht(cf->coeffs, cf->de_fwht,
			      ((stat & PFRAME_BIT) && !is_intra) ? 0 : 1);

			copies = (stat & DUPS_MASK) >> 1;
			if (copies)
				memcpy(copy, cf->de_fwht, sizeof(copy));
<<<<<<< HEAD
			if (stat & PFRAME_BIT)
				add_deltas(cf->de_fwht, refp, coded_width);
			fill_decoder_block(refp, cf->de_fwht, coded_width);
=======
			if ((stat & PFRAME_BIT) && !is_intra)
				add_deltas(cf->de_fwht, refp,
					   ref_stride, ref_step);
			fill_decoder_block(dstp, cf->de_fwht, dst_stride,
					   dst_step);
>>>>>>> 0ecfebd2
		}
	}
	return true;
}

<<<<<<< HEAD
bool fwht_decode_frame(struct fwht_cframe *cf, struct fwht_raw_frame *ref,
		       u32 hdr_flags, unsigned int components_num,
		       unsigned int width, unsigned int height,
		       unsigned int coded_width)
=======
bool fwht_decode_frame(struct fwht_cframe *cf, u32 hdr_flags,
		       unsigned int components_num, unsigned int width,
		       unsigned int height, const struct fwht_raw_frame *ref,
		       unsigned int ref_stride, unsigned int ref_chroma_stride,
		       struct fwht_raw_frame *dst, unsigned int dst_stride,
		       unsigned int dst_chroma_stride)
>>>>>>> 0ecfebd2
{
	const __be16 *rlco = cf->rlc_data;
	const __be16 *end_of_rlco_buf = cf->rlc_data +
			(cf->size / sizeof(*rlco)) - 1;

<<<<<<< HEAD
	if (!decode_plane(cf, &rlco, ref->luma, height, width, coded_width,
=======
	if (!decode_plane(cf, &rlco, height, width, ref->luma, ref_stride,
			  ref->luma_alpha_step, dst->luma, dst_stride,
			  dst->luma_alpha_step,
>>>>>>> 0ecfebd2
			  hdr_flags & FWHT_FL_LUMA_IS_UNCOMPRESSED,
			  end_of_rlco_buf))
		return false;

	if (components_num >= 3) {
		u32 h = height;
		u32 w = width;
<<<<<<< HEAD
		u32 c = coded_width;

		if (!(hdr_flags & FWHT_FL_CHROMA_FULL_HEIGHT))
			h /= 2;
		if (!(hdr_flags & FWHT_FL_CHROMA_FULL_WIDTH)) {
			w /= 2;
			c /= 2;
		}
		if (!decode_plane(cf, &rlco, ref->cb, h, w, c,
				  hdr_flags & FWHT_FL_CB_IS_UNCOMPRESSED,
				  end_of_rlco_buf))
			return false;
		if (!decode_plane(cf, &rlco, ref->cr, h, w, c,
=======

		if (!(hdr_flags & FWHT_FL_CHROMA_FULL_HEIGHT))
			h /= 2;
		if (!(hdr_flags & FWHT_FL_CHROMA_FULL_WIDTH))
			w /= 2;

		if (!decode_plane(cf, &rlco, h, w, ref->cb, ref_chroma_stride,
				  ref->chroma_step, dst->cb, dst_chroma_stride,
				  dst->chroma_step,
				  hdr_flags & FWHT_FL_CB_IS_UNCOMPRESSED,
				  end_of_rlco_buf))
			return false;
		if (!decode_plane(cf, &rlco, h, w, ref->cr, ref_chroma_stride,
				  ref->chroma_step, dst->cr, dst_chroma_stride,
				  dst->chroma_step,
>>>>>>> 0ecfebd2
				  hdr_flags & FWHT_FL_CR_IS_UNCOMPRESSED,
				  end_of_rlco_buf))
			return false;
	}

	if (components_num == 4)
<<<<<<< HEAD
		if (!decode_plane(cf, &rlco, ref->alpha, height, width,
				  coded_width,
=======
		if (!decode_plane(cf, &rlco, height, width, ref->alpha, ref_stride,
				  ref->luma_alpha_step, dst->alpha, dst_stride,
				  dst->luma_alpha_step,
>>>>>>> 0ecfebd2
				  hdr_flags & FWHT_FL_ALPHA_IS_UNCOMPRESSED,
				  end_of_rlco_buf))
			return false;
	return true;
}<|MERGE_RESOLUTION|>--- conflicted
+++ resolved
@@ -110,13 +110,8 @@
  * This function will worst-case increase rlc_in by 65*2 bytes:
  * one s16 value for the header and 8 * 8 coefficients of type s16.
  */
-<<<<<<< HEAD
-static u16 derlc(const __be16 **rlc_in, s16 *dwht_out,
-		 const __be16 *end_of_input)
-=======
 static noinline_for_stack u16
 derlc(const __be16 **rlc_in, s16 *dwht_out, const __be16 *end_of_input)
->>>>>>> 0ecfebd2
 {
 	/* header */
 	const __be16 *input = *rlc_in;
@@ -836,15 +831,10 @@
 	return encoding;
 }
 
-<<<<<<< HEAD
-static bool decode_plane(struct fwht_cframe *cf, const __be16 **rlco, u8 *ref,
-			 u32 height, u32 width, u32 coded_width,
-=======
 static bool decode_plane(struct fwht_cframe *cf, const __be16 **rlco,
 			 u32 height, u32 width, const u8 *ref, u32 ref_stride,
 			 unsigned int ref_step, u8 *dst,
 			 unsigned int dst_stride, unsigned int dst_step,
->>>>>>> 0ecfebd2
 			 bool uncompressed, const __be16 *end_of_rlco_buf)
 {
 	unsigned int copies = 0;
@@ -856,16 +846,7 @@
 	width = round_up(width, 8);
 	height = round_up(height, 8);
 
-	width = round_up(width, 8);
-	height = round_up(height, 8);
-
 	if (uncompressed) {
-<<<<<<< HEAD
-		if (end_of_rlco_buf + 1 < *rlco + width * height / 2)
-			return false;
-		memcpy(ref, *rlco, width * height);
-		*rlco += width * height / 2;
-=======
 		int i;
 
 		if (end_of_rlco_buf + 1 < *rlco + width * height / 2)
@@ -875,7 +856,6 @@
 			dst += dst_stride;
 			*rlco += width / 2;
 		}
->>>>>>> 0ecfebd2
 		return true;
 	}
 
@@ -887,17 +867,6 @@
 	 */
 	for (j = 0; j < height / 8; j++) {
 		for (i = 0; i < width / 8; i++) {
-<<<<<<< HEAD
-			u8 *refp = ref + j * 8 * coded_width + i * 8;
-
-			if (copies) {
-				memcpy(cf->de_fwht, copy, sizeof(copy));
-				if (stat & PFRAME_BIT)
-					add_deltas(cf->de_fwht, refp,
-						   coded_width);
-				fill_decoder_block(refp, cf->de_fwht,
-						   coded_width);
-=======
 			const u8 *refp = ref + j * 8 * ref_stride +
 				i * 8 * ref_step;
 			u8 *dstp = dst + j * 8 * dst_stride + i * 8 * dst_step;
@@ -909,7 +878,6 @@
 						   ref_stride, ref_step);
 				fill_decoder_block(dstp, cf->de_fwht,
 						   dst_stride, dst_step);
->>>>>>> 0ecfebd2
 				copies--;
 				continue;
 			}
@@ -917,11 +885,7 @@
 			stat = derlc(rlco, cf->coeffs, end_of_rlco_buf);
 			if (stat & OVERFLOW_BIT)
 				return false;
-<<<<<<< HEAD
-			if (stat & PFRAME_BIT)
-=======
 			if ((stat & PFRAME_BIT) && !is_intra)
->>>>>>> 0ecfebd2
 				dequantize_inter(cf->coeffs);
 			else
 				dequantize_intra(cf->coeffs);
@@ -932,47 +896,30 @@
 			copies = (stat & DUPS_MASK) >> 1;
 			if (copies)
 				memcpy(copy, cf->de_fwht, sizeof(copy));
-<<<<<<< HEAD
-			if (stat & PFRAME_BIT)
-				add_deltas(cf->de_fwht, refp, coded_width);
-			fill_decoder_block(refp, cf->de_fwht, coded_width);
-=======
 			if ((stat & PFRAME_BIT) && !is_intra)
 				add_deltas(cf->de_fwht, refp,
 					   ref_stride, ref_step);
 			fill_decoder_block(dstp, cf->de_fwht, dst_stride,
 					   dst_step);
->>>>>>> 0ecfebd2
 		}
 	}
 	return true;
 }
 
-<<<<<<< HEAD
-bool fwht_decode_frame(struct fwht_cframe *cf, struct fwht_raw_frame *ref,
-		       u32 hdr_flags, unsigned int components_num,
-		       unsigned int width, unsigned int height,
-		       unsigned int coded_width)
-=======
 bool fwht_decode_frame(struct fwht_cframe *cf, u32 hdr_flags,
 		       unsigned int components_num, unsigned int width,
 		       unsigned int height, const struct fwht_raw_frame *ref,
 		       unsigned int ref_stride, unsigned int ref_chroma_stride,
 		       struct fwht_raw_frame *dst, unsigned int dst_stride,
 		       unsigned int dst_chroma_stride)
->>>>>>> 0ecfebd2
 {
 	const __be16 *rlco = cf->rlc_data;
 	const __be16 *end_of_rlco_buf = cf->rlc_data +
 			(cf->size / sizeof(*rlco)) - 1;
 
-<<<<<<< HEAD
-	if (!decode_plane(cf, &rlco, ref->luma, height, width, coded_width,
-=======
 	if (!decode_plane(cf, &rlco, height, width, ref->luma, ref_stride,
 			  ref->luma_alpha_step, dst->luma, dst_stride,
 			  dst->luma_alpha_step,
->>>>>>> 0ecfebd2
 			  hdr_flags & FWHT_FL_LUMA_IS_UNCOMPRESSED,
 			  end_of_rlco_buf))
 		return false;
@@ -980,21 +927,6 @@
 	if (components_num >= 3) {
 		u32 h = height;
 		u32 w = width;
-<<<<<<< HEAD
-		u32 c = coded_width;
-
-		if (!(hdr_flags & FWHT_FL_CHROMA_FULL_HEIGHT))
-			h /= 2;
-		if (!(hdr_flags & FWHT_FL_CHROMA_FULL_WIDTH)) {
-			w /= 2;
-			c /= 2;
-		}
-		if (!decode_plane(cf, &rlco, ref->cb, h, w, c,
-				  hdr_flags & FWHT_FL_CB_IS_UNCOMPRESSED,
-				  end_of_rlco_buf))
-			return false;
-		if (!decode_plane(cf, &rlco, ref->cr, h, w, c,
-=======
 
 		if (!(hdr_flags & FWHT_FL_CHROMA_FULL_HEIGHT))
 			h /= 2;
@@ -1010,21 +942,15 @@
 		if (!decode_plane(cf, &rlco, h, w, ref->cr, ref_chroma_stride,
 				  ref->chroma_step, dst->cr, dst_chroma_stride,
 				  dst->chroma_step,
->>>>>>> 0ecfebd2
 				  hdr_flags & FWHT_FL_CR_IS_UNCOMPRESSED,
 				  end_of_rlco_buf))
 			return false;
 	}
 
 	if (components_num == 4)
-<<<<<<< HEAD
-		if (!decode_plane(cf, &rlco, ref->alpha, height, width,
-				  coded_width,
-=======
 		if (!decode_plane(cf, &rlco, height, width, ref->alpha, ref_stride,
 				  ref->luma_alpha_step, dst->alpha, dst_stride,
 				  dst->luma_alpha_step,
->>>>>>> 0ecfebd2
 				  hdr_flags & FWHT_FL_ALPHA_IS_UNCOMPRESSED,
 				  end_of_rlco_buf))
 			return false;
