# Generic register map support.  There are no user servicable options here,
# this is an API intended to be used by other kernel subsystems.  These
# subsystems should select the appropriate symbols.

config REGMAP
<<<<<<< HEAD
	default y if (REGMAP_I2C || REGMAP_SPI || REGMAP_SPMI || REGMAP_W1 || REGMAP_AC97 || REGMAP_MMIO || REGMAP_IRQ)
=======
	default y if (REGMAP_I2C || REGMAP_SPI || REGMAP_SPMI || REGMAP_AC97 || REGMAP_MMIO || REGMAP_IRQ)
	select IRQ_DOMAIN if REGMAP_IRQ
	bool

config REGCACHE_COMPRESSED
>>>>>>> 34a730aa
	select LZO_COMPRESS
	select LZO_DECOMPRESS
	bool

config REGMAP_AC97
	tristate

config REGMAP_I2C
	tristate
	depends on I2C

config REGMAP_SPI
	tristate
	depends on SPI

config REGMAP_SPMI
	tristate
	depends on SPMI

config REGMAP_W1
	tristate
	depends on W1

config REGMAP_MMIO
	tristate

config REGMAP_IRQ
	bool<|MERGE_RESOLUTION|>--- conflicted
+++ resolved
@@ -3,15 +3,11 @@
 # subsystems should select the appropriate symbols.
 
 config REGMAP
-<<<<<<< HEAD
 	default y if (REGMAP_I2C || REGMAP_SPI || REGMAP_SPMI || REGMAP_W1 || REGMAP_AC97 || REGMAP_MMIO || REGMAP_IRQ)
-=======
-	default y if (REGMAP_I2C || REGMAP_SPI || REGMAP_SPMI || REGMAP_AC97 || REGMAP_MMIO || REGMAP_IRQ)
 	select IRQ_DOMAIN if REGMAP_IRQ
 	bool
 
 config REGCACHE_COMPRESSED
->>>>>>> 34a730aa
 	select LZO_COMPRESS
 	select LZO_DECOMPRESS
 	bool
