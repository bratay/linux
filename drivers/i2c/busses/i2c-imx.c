--- conflicted
+++ resolved
@@ -312,13 +312,9 @@
 
 	dev_dbg(&i2c_imx->adapter.dev, "<%s>\n", __func__);
 
-<<<<<<< HEAD
-	clk_prepare_enable(i2c_imx->clk);
-=======
 	result = clk_prepare_enable(i2c_imx->clk);
 	if (result)
 		return result;
->>>>>>> d8ec26d7
 	imx_i2c_write_reg(i2c_imx->ifdr, i2c_imx, IMX_I2C_IFDR);
 	/* Enable I2C controller */
 	imx_i2c_write_reg(i2c_imx->hwdata->i2sr_clr_opcode, i2c_imx, IMX_I2C_I2SR);
