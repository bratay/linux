/*
 * Copyright (C) 2015 Shaohua Li <shli@fb.com>
 * Copyright (C) 2016 Song Liu <songliubraving@fb.com>
 *
 * This program is free software; you can redistribute it and/or modify it
 * under the terms and conditions of the GNU General Public License,
 * version 2, as published by the Free Software Foundation.
 *
 * This program is distributed in the hope it will be useful, but WITHOUT
 * ANY WARRANTY; without even the implied warranty of MERCHANTABILITY or
 * FITNESS FOR A PARTICULAR PURPOSE.  See the GNU General Public License for
 * more details.
 *
 */
#include <linux/kernel.h>
#include <linux/wait.h>
#include <linux/blkdev.h>
#include <linux/slab.h>
#include <linux/raid/md_p.h>
#include <linux/crc32c.h>
#include <linux/random.h>
#include <linux/kthread.h>
#include <linux/types.h>
#include "md.h"
#include "raid5.h"
#include "md-bitmap.h"
#include "raid5-log.h"

/*
 * metadata/data stored in disk with 4k size unit (a block) regardless
 * underneath hardware sector size. only works with PAGE_SIZE == 4096
 */
#define BLOCK_SECTORS (8)
#define BLOCK_SECTOR_SHIFT (3)

/*
 * log->max_free_space is min(1/4 disk size, 10G reclaimable space).
 *
 * In write through mode, the reclaim runs every log->max_free_space.
 * This can prevent the recovery scans for too long
 */
#define RECLAIM_MAX_FREE_SPACE (10 * 1024 * 1024 * 2) /* sector */
#define RECLAIM_MAX_FREE_SPACE_SHIFT (2)

/* wake up reclaim thread periodically */
#define R5C_RECLAIM_WAKEUP_INTERVAL (30 * HZ)
/* start flush with these full stripes */
#define R5C_FULL_STRIPE_FLUSH_BATCH(conf) (conf->max_nr_stripes / 4)
/* reclaim stripes in groups */
#define R5C_RECLAIM_STRIPE_GROUP (NR_STRIPE_HASH_LOCKS * 2)

/*
 * We only need 2 bios per I/O unit to make progress, but ensure we
 * have a few more available to not get too tight.
 */
#define R5L_POOL_SIZE	4

static char *r5c_journal_mode_str[] = {"write-through",
				       "write-back"};
/*
 * raid5 cache state machine
 *
 * With the RAID cache, each stripe works in two phases:
 *	- caching phase
 *	- writing-out phase
 *
 * These two phases are controlled by bit STRIPE_R5C_CACHING:
 *   if STRIPE_R5C_CACHING == 0, the stripe is in writing-out phase
 *   if STRIPE_R5C_CACHING == 1, the stripe is in caching phase
 *
 * When there is no journal, or the journal is in write-through mode,
 * the stripe is always in writing-out phase.
 *
 * For write-back journal, the stripe is sent to caching phase on write
 * (r5c_try_caching_write). r5c_make_stripe_write_out() kicks off
 * the write-out phase by clearing STRIPE_R5C_CACHING.
 *
 * Stripes in caching phase do not write the raid disks. Instead, all
 * writes are committed from the log device. Therefore, a stripe in
 * caching phase handles writes as:
 *	- write to log device
 *	- return IO
 *
 * Stripes in writing-out phase handle writes as:
 *	- calculate parity
 *	- write pending data and parity to journal
 *	- write data and parity to raid disks
 *	- return IO for pending writes
 */

struct r5l_log {
	struct md_rdev *rdev;

	u32 uuid_checksum;

	sector_t device_size;		/* log device size, round to
					 * BLOCK_SECTORS */
	sector_t max_free_space;	/* reclaim run if free space is at
					 * this size */

	sector_t last_checkpoint;	/* log tail. where recovery scan
					 * starts from */
	u64 last_cp_seq;		/* log tail sequence */

	sector_t log_start;		/* log head. where new data appends */
	u64 seq;			/* log head sequence */

	sector_t next_checkpoint;

	struct mutex io_mutex;
	struct r5l_io_unit *current_io;	/* current io_unit accepting new data */

	spinlock_t io_list_lock;
	struct list_head running_ios;	/* io_units which are still running,
					 * and have not yet been completely
					 * written to the log */
	struct list_head io_end_ios;	/* io_units which have been completely
					 * written to the log but not yet written
					 * to the RAID */
	struct list_head flushing_ios;	/* io_units which are waiting for log
					 * cache flush */
	struct list_head finished_ios;	/* io_units which settle down in log disk */
	struct bio flush_bio;

	struct list_head no_mem_stripes;   /* pending stripes, -ENOMEM */

	struct kmem_cache *io_kc;
	mempool_t *io_pool;
	struct bio_set *bs;
	mempool_t *meta_pool;

	struct md_thread *reclaim_thread;
	unsigned long reclaim_target;	/* number of space that need to be
					 * reclaimed.  if it's 0, reclaim spaces
					 * used by io_units which are in
					 * IO_UNIT_STRIPE_END state (eg, reclaim
					 * dones't wait for specific io_unit
					 * switching to IO_UNIT_STRIPE_END
					 * state) */
	wait_queue_head_t iounit_wait;

	struct list_head no_space_stripes; /* pending stripes, log has no space */
	spinlock_t no_space_stripes_lock;

	bool need_cache_flush;

	/* for r5c_cache */
	enum r5c_journal_mode r5c_journal_mode;

	/* all stripes in r5cache, in the order of seq at sh->log_start */
	struct list_head stripe_in_journal_list;

	spinlock_t stripe_in_journal_lock;
	atomic_t stripe_in_journal_count;

	/* to submit async io_units, to fulfill ordering of flush */
	struct work_struct deferred_io_work;
	/* to disable write back during in degraded mode */
	struct work_struct disable_writeback_work;

	/* to for chunk_aligned_read in writeback mode, details below */
	spinlock_t tree_lock;
	struct radix_tree_root big_stripe_tree;
};

/*
 * Enable chunk_aligned_read() with write back cache.
 *
 * Each chunk may contain more than one stripe (for example, a 256kB
 * chunk contains 64 4kB-page, so this chunk contain 64 stripes). For
 * chunk_aligned_read, these stripes are grouped into one "big_stripe".
 * For each big_stripe, we count how many stripes of this big_stripe
 * are in the write back cache. These data are tracked in a radix tree
 * (big_stripe_tree). We use radix_tree item pointer as the counter.
 * r5c_tree_index() is used to calculate keys for the radix tree.
 *
 * chunk_aligned_read() calls r5c_big_stripe_cached() to look up
 * big_stripe of each chunk in the tree. If this big_stripe is in the
 * tree, chunk_aligned_read() aborts. This look up is protected by
 * rcu_read_lock().
 *
 * It is necessary to remember whether a stripe is counted in
 * big_stripe_tree. Instead of adding new flag, we reuses existing flags:
 * STRIPE_R5C_PARTIAL_STRIPE and STRIPE_R5C_FULL_STRIPE. If either of these
 * two flags are set, the stripe is counted in big_stripe_tree. This
 * requires moving set_bit(STRIPE_R5C_PARTIAL_STRIPE) to
 * r5c_try_caching_write(); and moving clear_bit of
 * STRIPE_R5C_PARTIAL_STRIPE and STRIPE_R5C_FULL_STRIPE to
 * r5c_finish_stripe_write_out().
 */

/*
 * radix tree requests lowest 2 bits of data pointer to be 2b'00.
 * So it is necessary to left shift the counter by 2 bits before using it
 * as data pointer of the tree.
 */
#define R5C_RADIX_COUNT_SHIFT 2

/*
 * calculate key for big_stripe_tree
 *
 * sect: align_bi->bi_iter.bi_sector or sh->sector
 */
static inline sector_t r5c_tree_index(struct r5conf *conf,
				      sector_t sect)
{
	sector_t offset;

	offset = sector_div(sect, conf->chunk_sectors);
	return sect;
}

/*
 * an IO range starts from a meta data block and end at the next meta data
 * block. The io unit's the meta data block tracks data/parity followed it. io
 * unit is written to log disk with normal write, as we always flush log disk
 * first and then start move data to raid disks, there is no requirement to
 * write io unit with FLUSH/FUA
 */
struct r5l_io_unit {
	struct r5l_log *log;

	struct page *meta_page;	/* store meta block */
	int meta_offset;	/* current offset in meta_page */

	struct bio *current_bio;/* current_bio accepting new data */

	atomic_t pending_stripe;/* how many stripes not flushed to raid */
	u64 seq;		/* seq number of the metablock */
	sector_t log_start;	/* where the io_unit starts */
	sector_t log_end;	/* where the io_unit ends */
	struct list_head log_sibling; /* log->running_ios */
	struct list_head stripe_list; /* stripes added to the io_unit */

	int state;
	bool need_split_bio;
	struct bio *split_bio;

	unsigned int has_flush:1;		/* include flush request */
	unsigned int has_fua:1;			/* include fua request */
	unsigned int has_null_flush:1;		/* include null flush request */
	unsigned int has_flush_payload:1;	/* include flush payload  */
	/*
	 * io isn't sent yet, flush/fua request can only be submitted till it's
	 * the first IO in running_ios list
	 */
	unsigned int io_deferred:1;

	struct bio_list flush_barriers;   /* size == 0 flush bios */
};

/* r5l_io_unit state */
enum r5l_io_unit_state {
	IO_UNIT_RUNNING = 0,	/* accepting new IO */
	IO_UNIT_IO_START = 1,	/* io_unit bio start writing to log,
				 * don't accepting new bio */
	IO_UNIT_IO_END = 2,	/* io_unit bio finish writing to log */
	IO_UNIT_STRIPE_END = 3,	/* stripes data finished writing to raid */
};

bool r5c_is_writeback(struct r5l_log *log)
{
	return (log != NULL &&
		log->r5c_journal_mode == R5C_JOURNAL_MODE_WRITE_BACK);
}

static sector_t r5l_ring_add(struct r5l_log *log, sector_t start, sector_t inc)
{
	start += inc;
	if (start >= log->device_size)
		start = start - log->device_size;
	return start;
}

static sector_t r5l_ring_distance(struct r5l_log *log, sector_t start,
				  sector_t end)
{
	if (end >= start)
		return end - start;
	else
		return end + log->device_size - start;
}

static bool r5l_has_free_space(struct r5l_log *log, sector_t size)
{
	sector_t used_size;

	used_size = r5l_ring_distance(log, log->last_checkpoint,
					log->log_start);

	return log->device_size > used_size + size;
}

static void __r5l_set_io_unit_state(struct r5l_io_unit *io,
				    enum r5l_io_unit_state state)
{
	if (WARN_ON(io->state >= state))
		return;
	io->state = state;
}

static void
r5c_return_dev_pending_writes(struct r5conf *conf, struct r5dev *dev)
{
	struct bio *wbi, *wbi2;

	wbi = dev->written;
	dev->written = NULL;
	while (wbi && wbi->bi_iter.bi_sector <
	       dev->sector + STRIPE_SECTORS) {
		wbi2 = r5_next_bio(wbi, dev->sector);
		md_write_end(conf->mddev);
		bio_endio(wbi);
		wbi = wbi2;
	}
}

void r5c_handle_cached_data_endio(struct r5conf *conf,
				  struct stripe_head *sh, int disks)
{
	int i;

	for (i = sh->disks; i--; ) {
		if (sh->dev[i].written) {
			set_bit(R5_UPTODATE, &sh->dev[i].flags);
			r5c_return_dev_pending_writes(conf, &sh->dev[i]);
			bitmap_endwrite(conf->mddev->bitmap, sh->sector,
					STRIPE_SECTORS,
					!test_bit(STRIPE_DEGRADED, &sh->state),
					0);
		}
	}
}

void r5l_wake_reclaim(struct r5l_log *log, sector_t space);

/* Check whether we should flush some stripes to free up stripe cache */
void r5c_check_stripe_cache_usage(struct r5conf *conf)
{
	int total_cached;

	if (!r5c_is_writeback(conf->log))
		return;

	total_cached = atomic_read(&conf->r5c_cached_partial_stripes) +
		atomic_read(&conf->r5c_cached_full_stripes);

	/*
	 * The following condition is true for either of the following:
	 *   - stripe cache pressure high:
	 *          total_cached > 3/4 min_nr_stripes ||
	 *          empty_inactive_list_nr > 0
	 *   - stripe cache pressure moderate:
	 *          total_cached > 1/2 min_nr_stripes
	 */
	if (total_cached > conf->min_nr_stripes * 1 / 2 ||
	    atomic_read(&conf->empty_inactive_list_nr) > 0)
		r5l_wake_reclaim(conf->log, 0);
}

/*
 * flush cache when there are R5C_FULL_STRIPE_FLUSH_BATCH or more full
 * stripes in the cache
 */
void r5c_check_cached_full_stripe(struct r5conf *conf)
{
	if (!r5c_is_writeback(conf->log))
		return;

	/*
	 * wake up reclaim for R5C_FULL_STRIPE_FLUSH_BATCH cached stripes
	 * or a full stripe (chunk size / 4k stripes).
	 */
	if (atomic_read(&conf->r5c_cached_full_stripes) >=
	    min(R5C_FULL_STRIPE_FLUSH_BATCH(conf),
		conf->chunk_sectors >> STRIPE_SHIFT))
		r5l_wake_reclaim(conf->log, 0);
}

/*
 * Total log space (in sectors) needed to flush all data in cache
 *
 * To avoid deadlock due to log space, it is necessary to reserve log
 * space to flush critical stripes (stripes that occupying log space near
 * last_checkpoint). This function helps check how much log space is
 * required to flush all cached stripes.
 *
 * To reduce log space requirements, two mechanisms are used to give cache
 * flush higher priorities:
 *    1. In handle_stripe_dirtying() and schedule_reconstruction(),
 *       stripes ALREADY in journal can be flushed w/o pending writes;
 *    2. In r5l_write_stripe() and r5c_cache_data(), stripes NOT in journal
 *       can be delayed (r5l_add_no_space_stripe).
 *
 * In cache flush, the stripe goes through 1 and then 2. For a stripe that
 * already passed 1, flushing it requires at most (conf->max_degraded + 1)
 * pages of journal space. For stripes that has not passed 1, flushing it
 * requires (conf->raid_disks + 1) pages of journal space. There are at
 * most (conf->group_cnt + 1) stripe that passed 1. So total journal space
 * required to flush all cached stripes (in pages) is:
 *
 *     (stripe_in_journal_count - group_cnt - 1) * (max_degraded + 1) +
 *     (group_cnt + 1) * (raid_disks + 1)
 * or
 *     (stripe_in_journal_count) * (max_degraded + 1) +
 *     (group_cnt + 1) * (raid_disks - max_degraded)
 */
static sector_t r5c_log_required_to_flush_cache(struct r5conf *conf)
{
	struct r5l_log *log = conf->log;

	if (!r5c_is_writeback(log))
		return 0;

	return BLOCK_SECTORS *
		((conf->max_degraded + 1) * atomic_read(&log->stripe_in_journal_count) +
		 (conf->raid_disks - conf->max_degraded) * (conf->group_cnt + 1));
}

/*
 * evaluate log space usage and update R5C_LOG_TIGHT and R5C_LOG_CRITICAL
 *
 * R5C_LOG_TIGHT is set when free space on the log device is less than 3x of
 * reclaim_required_space. R5C_LOG_CRITICAL is set when free space on the log
 * device is less than 2x of reclaim_required_space.
 */
static inline void r5c_update_log_state(struct r5l_log *log)
{
	struct r5conf *conf = log->rdev->mddev->private;
	sector_t free_space;
	sector_t reclaim_space;
	bool wake_reclaim = false;

	if (!r5c_is_writeback(log))
		return;

	free_space = r5l_ring_distance(log, log->log_start,
				       log->last_checkpoint);
	reclaim_space = r5c_log_required_to_flush_cache(conf);
	if (free_space < 2 * reclaim_space)
		set_bit(R5C_LOG_CRITICAL, &conf->cache_state);
	else {
		if (test_bit(R5C_LOG_CRITICAL, &conf->cache_state))
			wake_reclaim = true;
		clear_bit(R5C_LOG_CRITICAL, &conf->cache_state);
	}
	if (free_space < 3 * reclaim_space)
		set_bit(R5C_LOG_TIGHT, &conf->cache_state);
	else
		clear_bit(R5C_LOG_TIGHT, &conf->cache_state);

	if (wake_reclaim)
		r5l_wake_reclaim(log, 0);
}

/*
 * Put the stripe into writing-out phase by clearing STRIPE_R5C_CACHING.
 * This function should only be called in write-back mode.
 */
void r5c_make_stripe_write_out(struct stripe_head *sh)
{
	struct r5conf *conf = sh->raid_conf;
	struct r5l_log *log = conf->log;

	BUG_ON(!r5c_is_writeback(log));

	WARN_ON(!test_bit(STRIPE_R5C_CACHING, &sh->state));
	clear_bit(STRIPE_R5C_CACHING, &sh->state);

	if (!test_and_set_bit(STRIPE_PREREAD_ACTIVE, &sh->state))
		atomic_inc(&conf->preread_active_stripes);
}

static void r5c_handle_data_cached(struct stripe_head *sh)
{
	int i;

	for (i = sh->disks; i--; )
		if (test_and_clear_bit(R5_Wantwrite, &sh->dev[i].flags)) {
			set_bit(R5_InJournal, &sh->dev[i].flags);
			clear_bit(R5_LOCKED, &sh->dev[i].flags);
		}
	clear_bit(STRIPE_LOG_TRAPPED, &sh->state);
}

/*
 * this journal write must contain full parity,
 * it may also contain some data pages
 */
static void r5c_handle_parity_cached(struct stripe_head *sh)
{
	int i;

	for (i = sh->disks; i--; )
		if (test_bit(R5_InJournal, &sh->dev[i].flags))
			set_bit(R5_Wantwrite, &sh->dev[i].flags);
}

/*
 * Setting proper flags after writing (or flushing) data and/or parity to the
 * log device. This is called from r5l_log_endio() or r5l_log_flush_endio().
 */
static void r5c_finish_cache_stripe(struct stripe_head *sh)
{
	struct r5l_log *log = sh->raid_conf->log;

	if (log->r5c_journal_mode == R5C_JOURNAL_MODE_WRITE_THROUGH) {
		BUG_ON(test_bit(STRIPE_R5C_CACHING, &sh->state));
		/*
		 * Set R5_InJournal for parity dev[pd_idx]. This means
		 * all data AND parity in the journal. For RAID 6, it is
		 * NOT necessary to set the flag for dev[qd_idx], as the
		 * two parities are written out together.
		 */
		set_bit(R5_InJournal, &sh->dev[sh->pd_idx].flags);
	} else if (test_bit(STRIPE_R5C_CACHING, &sh->state)) {
		r5c_handle_data_cached(sh);
	} else {
		r5c_handle_parity_cached(sh);
		set_bit(R5_InJournal, &sh->dev[sh->pd_idx].flags);
	}
}

static void r5l_io_run_stripes(struct r5l_io_unit *io)
{
	struct stripe_head *sh, *next;

	list_for_each_entry_safe(sh, next, &io->stripe_list, log_list) {
		list_del_init(&sh->log_list);

		r5c_finish_cache_stripe(sh);

		set_bit(STRIPE_HANDLE, &sh->state);
		raid5_release_stripe(sh);
	}
}

static void r5l_log_run_stripes(struct r5l_log *log)
{
	struct r5l_io_unit *io, *next;

	lockdep_assert_held(&log->io_list_lock);

	list_for_each_entry_safe(io, next, &log->running_ios, log_sibling) {
		/* don't change list order */
		if (io->state < IO_UNIT_IO_END)
			break;

		list_move_tail(&io->log_sibling, &log->finished_ios);
		r5l_io_run_stripes(io);
	}
}

static void r5l_move_to_end_ios(struct r5l_log *log)
{
	struct r5l_io_unit *io, *next;

	lockdep_assert_held(&log->io_list_lock);

	list_for_each_entry_safe(io, next, &log->running_ios, log_sibling) {
		/* don't change list order */
		if (io->state < IO_UNIT_IO_END)
			break;
		list_move_tail(&io->log_sibling, &log->io_end_ios);
	}
}

static void __r5l_stripe_write_finished(struct r5l_io_unit *io);
static void r5l_log_endio(struct bio *bio)
{
	struct r5l_io_unit *io = bio->bi_private;
	struct r5l_io_unit *io_deferred;
	struct r5l_log *log = io->log;
	unsigned long flags;
	bool has_null_flush;
	bool has_flush_payload;

	if (bio->bi_status)
		md_error(log->rdev->mddev, log->rdev);

	bio_put(bio);
	mempool_free(io->meta_page, log->meta_pool);

	spin_lock_irqsave(&log->io_list_lock, flags);
	__r5l_set_io_unit_state(io, IO_UNIT_IO_END);

	/*
	 * if the io doesn't not have null_flush or flush payload,
	 * it is not safe to access it after releasing io_list_lock.
	 * Therefore, it is necessary to check the condition with
	 * the lock held.
	 */
	has_null_flush = io->has_null_flush;
	has_flush_payload = io->has_flush_payload;

	if (log->need_cache_flush && !list_empty(&io->stripe_list))
		r5l_move_to_end_ios(log);
	else
		r5l_log_run_stripes(log);
	if (!list_empty(&log->running_ios)) {
		/*
		 * FLUSH/FUA io_unit is deferred because of ordering, now we
		 * can dispatch it
		 */
		io_deferred = list_first_entry(&log->running_ios,
					       struct r5l_io_unit, log_sibling);
		if (io_deferred->io_deferred)
			schedule_work(&log->deferred_io_work);
	}

	spin_unlock_irqrestore(&log->io_list_lock, flags);

	if (log->need_cache_flush)
		md_wakeup_thread(log->rdev->mddev->thread);

	/* finish flush only io_unit and PAYLOAD_FLUSH only io_unit */
	if (has_null_flush) {
		struct bio *bi;

		WARN_ON(bio_list_empty(&io->flush_barriers));
		while ((bi = bio_list_pop(&io->flush_barriers)) != NULL) {
			bio_endio(bi);
			if (atomic_dec_and_test(&io->pending_stripe)) {
				__r5l_stripe_write_finished(io);
				return;
			}
		}
	}
	/* decrease pending_stripe for flush payload */
	if (has_flush_payload)
		if (atomic_dec_and_test(&io->pending_stripe))
			__r5l_stripe_write_finished(io);
}

static void r5l_do_submit_io(struct r5l_log *log, struct r5l_io_unit *io)
{
	unsigned long flags;

	spin_lock_irqsave(&log->io_list_lock, flags);
	__r5l_set_io_unit_state(io, IO_UNIT_IO_START);
	spin_unlock_irqrestore(&log->io_list_lock, flags);

	/*
	 * In case of journal device failures, submit_bio will get error
	 * and calls endio, then active stripes will continue write
	 * process. Therefore, it is not necessary to check Faulty bit
	 * of journal device here.
	 *
	 * We can't check split_bio after current_bio is submitted. If
	 * io->split_bio is null, after current_bio is submitted, current_bio
	 * might already be completed and the io_unit is freed. We submit
	 * split_bio first to avoid the issue.
	 */
	if (io->split_bio) {
		if (io->has_flush)
			io->split_bio->bi_opf |= REQ_PREFLUSH;
		if (io->has_fua)
			io->split_bio->bi_opf |= REQ_FUA;
		submit_bio(io->split_bio);
	}

	if (io->has_flush)
		io->current_bio->bi_opf |= REQ_PREFLUSH;
	if (io->has_fua)
		io->current_bio->bi_opf |= REQ_FUA;
	submit_bio(io->current_bio);
}

/* deferred io_unit will be dispatched here */
static void r5l_submit_io_async(struct work_struct *work)
{
	struct r5l_log *log = container_of(work, struct r5l_log,
					   deferred_io_work);
	struct r5l_io_unit *io = NULL;
	unsigned long flags;

	spin_lock_irqsave(&log->io_list_lock, flags);
	if (!list_empty(&log->running_ios)) {
		io = list_first_entry(&log->running_ios, struct r5l_io_unit,
				      log_sibling);
		if (!io->io_deferred)
			io = NULL;
		else
			io->io_deferred = 0;
	}
	spin_unlock_irqrestore(&log->io_list_lock, flags);
	if (io)
		r5l_do_submit_io(log, io);
}

static void r5c_disable_writeback_async(struct work_struct *work)
{
	struct r5l_log *log = container_of(work, struct r5l_log,
					   disable_writeback_work);
	struct mddev *mddev = log->rdev->mddev;
	struct r5conf *conf = mddev->private;
	int locked = 0;

	if (log->r5c_journal_mode == R5C_JOURNAL_MODE_WRITE_THROUGH)
		return;
	pr_info("md/raid:%s: Disabling writeback cache for degraded array.\n",
		mdname(mddev));

	/* wait superblock change before suspend */
	wait_event(mddev->sb_wait,
		   conf->log == NULL ||
		   (!test_bit(MD_SB_CHANGE_PENDING, &mddev->sb_flags) &&
		    (locked = mddev_trylock(mddev))));
	if (locked) {
		mddev_suspend(mddev);
		log->r5c_journal_mode = R5C_JOURNAL_MODE_WRITE_THROUGH;
		mddev_resume(mddev);
		mddev_unlock(mddev);
	}
}

static void r5l_submit_current_io(struct r5l_log *log)
{
	struct r5l_io_unit *io = log->current_io;
	struct bio *bio;
	struct r5l_meta_block *block;
	unsigned long flags;
	u32 crc;
	bool do_submit = true;

	if (!io)
		return;

	block = page_address(io->meta_page);
	block->meta_size = cpu_to_le32(io->meta_offset);
	crc = crc32c_le(log->uuid_checksum, block, PAGE_SIZE);
	block->checksum = cpu_to_le32(crc);
	bio = io->current_bio;

	log->current_io = NULL;
	spin_lock_irqsave(&log->io_list_lock, flags);
	if (io->has_flush || io->has_fua) {
		if (io != list_first_entry(&log->running_ios,
					   struct r5l_io_unit, log_sibling)) {
			io->io_deferred = 1;
			do_submit = false;
		}
	}
	spin_unlock_irqrestore(&log->io_list_lock, flags);
	if (do_submit)
		r5l_do_submit_io(log, io);
}

static struct bio *r5l_bio_alloc(struct r5l_log *log)
{
	struct bio *bio = bio_alloc_bioset(GFP_NOIO, BIO_MAX_PAGES, log->bs);

	bio_set_op_attrs(bio, REQ_OP_WRITE, 0);
	bio_set_dev(bio, log->rdev->bdev);
	bio->bi_iter.bi_sector = log->rdev->data_offset + log->log_start;

	return bio;
}

static void r5_reserve_log_entry(struct r5l_log *log, struct r5l_io_unit *io)
{
	log->log_start = r5l_ring_add(log, log->log_start, BLOCK_SECTORS);

	r5c_update_log_state(log);
	/*
	 * If we filled up the log device start from the beginning again,
	 * which will require a new bio.
	 *
	 * Note: for this to work properly the log size needs to me a multiple
	 * of BLOCK_SECTORS.
	 */
	if (log->log_start == 0)
		io->need_split_bio = true;

	io->log_end = log->log_start;
}

static struct r5l_io_unit *r5l_new_meta(struct r5l_log *log)
{
	struct r5l_io_unit *io;
	struct r5l_meta_block *block;

	io = mempool_alloc(log->io_pool, GFP_ATOMIC);
	if (!io)
		return NULL;
	memset(io, 0, sizeof(*io));

	io->log = log;
	INIT_LIST_HEAD(&io->log_sibling);
	INIT_LIST_HEAD(&io->stripe_list);
	bio_list_init(&io->flush_barriers);
	io->state = IO_UNIT_RUNNING;

	io->meta_page = mempool_alloc(log->meta_pool, GFP_NOIO);
	block = page_address(io->meta_page);
	clear_page(block);
	block->magic = cpu_to_le32(R5LOG_MAGIC);
	block->version = R5LOG_VERSION;
	block->seq = cpu_to_le64(log->seq);
	block->position = cpu_to_le64(log->log_start);

	io->log_start = log->log_start;
	io->meta_offset = sizeof(struct r5l_meta_block);
	io->seq = log->seq++;

	io->current_bio = r5l_bio_alloc(log);
	io->current_bio->bi_end_io = r5l_log_endio;
	io->current_bio->bi_private = io;
	bio_add_page(io->current_bio, io->meta_page, PAGE_SIZE, 0);

	r5_reserve_log_entry(log, io);

	spin_lock_irq(&log->io_list_lock);
	list_add_tail(&io->log_sibling, &log->running_ios);
	spin_unlock_irq(&log->io_list_lock);

	return io;
}

static int r5l_get_meta(struct r5l_log *log, unsigned int payload_size)
{
	if (log->current_io &&
	    log->current_io->meta_offset + payload_size > PAGE_SIZE)
		r5l_submit_current_io(log);

	if (!log->current_io) {
		log->current_io = r5l_new_meta(log);
		if (!log->current_io)
			return -ENOMEM;
	}

	return 0;
}

static void r5l_append_payload_meta(struct r5l_log *log, u16 type,
				    sector_t location,
				    u32 checksum1, u32 checksum2,
				    bool checksum2_valid)
{
	struct r5l_io_unit *io = log->current_io;
	struct r5l_payload_data_parity *payload;

	payload = page_address(io->meta_page) + io->meta_offset;
	payload->header.type = cpu_to_le16(type);
	payload->header.flags = cpu_to_le16(0);
	payload->size = cpu_to_le32((1 + !!checksum2_valid) <<
				    (PAGE_SHIFT - 9));
	payload->location = cpu_to_le64(location);
	payload->checksum[0] = cpu_to_le32(checksum1);
	if (checksum2_valid)
		payload->checksum[1] = cpu_to_le32(checksum2);

	io->meta_offset += sizeof(struct r5l_payload_data_parity) +
		sizeof(__le32) * (1 + !!checksum2_valid);
}

static void r5l_append_payload_page(struct r5l_log *log, struct page *page)
{
	struct r5l_io_unit *io = log->current_io;

	if (io->need_split_bio) {
		BUG_ON(io->split_bio);
		io->split_bio = io->current_bio;
		io->current_bio = r5l_bio_alloc(log);
		bio_chain(io->current_bio, io->split_bio);
		io->need_split_bio = false;
	}

	if (!bio_add_page(io->current_bio, page, PAGE_SIZE, 0))
		BUG();

	r5_reserve_log_entry(log, io);
}

static void r5l_append_flush_payload(struct r5l_log *log, sector_t sect)
{
	struct mddev *mddev = log->rdev->mddev;
	struct r5conf *conf = mddev->private;
	struct r5l_io_unit *io;
	struct r5l_payload_flush *payload;
	int meta_size;

	/*
	 * payload_flush requires extra writes to the journal.
	 * To avoid handling the extra IO in quiesce, just skip
	 * flush_payload
	 */
	if (conf->quiesce)
		return;

	mutex_lock(&log->io_mutex);
	meta_size = sizeof(struct r5l_payload_flush) + sizeof(__le64);

	if (r5l_get_meta(log, meta_size)) {
		mutex_unlock(&log->io_mutex);
		return;
	}

	/* current implementation is one stripe per flush payload */
	io = log->current_io;
	payload = page_address(io->meta_page) + io->meta_offset;
	payload->header.type = cpu_to_le16(R5LOG_PAYLOAD_FLUSH);
	payload->header.flags = cpu_to_le16(0);
	payload->size = cpu_to_le32(sizeof(__le64));
	payload->flush_stripes[0] = cpu_to_le64(sect);
	io->meta_offset += meta_size;
	/* multiple flush payloads count as one pending_stripe */
	if (!io->has_flush_payload) {
		io->has_flush_payload = 1;
		atomic_inc(&io->pending_stripe);
	}
	mutex_unlock(&log->io_mutex);
}

static int r5l_log_stripe(struct r5l_log *log, struct stripe_head *sh,
			   int data_pages, int parity_pages)
{
	int i;
	int meta_size;
	int ret;
	struct r5l_io_unit *io;

	meta_size =
		((sizeof(struct r5l_payload_data_parity) + sizeof(__le32))
		 * data_pages) +
		sizeof(struct r5l_payload_data_parity) +
		sizeof(__le32) * parity_pages;

	ret = r5l_get_meta(log, meta_size);
	if (ret)
		return ret;

	io = log->current_io;

	if (test_and_clear_bit(STRIPE_R5C_PREFLUSH, &sh->state))
		io->has_flush = 1;

	for (i = 0; i < sh->disks; i++) {
		if (!test_bit(R5_Wantwrite, &sh->dev[i].flags) ||
		    test_bit(R5_InJournal, &sh->dev[i].flags))
			continue;
		if (i == sh->pd_idx || i == sh->qd_idx)
			continue;
		if (test_bit(R5_WantFUA, &sh->dev[i].flags) &&
		    log->r5c_journal_mode == R5C_JOURNAL_MODE_WRITE_BACK) {
			io->has_fua = 1;
			/*
			 * we need to flush journal to make sure recovery can
			 * reach the data with fua flag
			 */
			io->has_flush = 1;
		}
		r5l_append_payload_meta(log, R5LOG_PAYLOAD_DATA,
					raid5_compute_blocknr(sh, i, 0),
					sh->dev[i].log_checksum, 0, false);
		r5l_append_payload_page(log, sh->dev[i].page);
	}

	if (parity_pages == 2) {
		r5l_append_payload_meta(log, R5LOG_PAYLOAD_PARITY,
					sh->sector, sh->dev[sh->pd_idx].log_checksum,
					sh->dev[sh->qd_idx].log_checksum, true);
		r5l_append_payload_page(log, sh->dev[sh->pd_idx].page);
		r5l_append_payload_page(log, sh->dev[sh->qd_idx].page);
	} else if (parity_pages == 1) {
		r5l_append_payload_meta(log, R5LOG_PAYLOAD_PARITY,
					sh->sector, sh->dev[sh->pd_idx].log_checksum,
					0, false);
		r5l_append_payload_page(log, sh->dev[sh->pd_idx].page);
	} else  /* Just writing data, not parity, in caching phase */
		BUG_ON(parity_pages != 0);

	list_add_tail(&sh->log_list, &io->stripe_list);
	atomic_inc(&io->pending_stripe);
	sh->log_io = io;

	if (log->r5c_journal_mode == R5C_JOURNAL_MODE_WRITE_THROUGH)
		return 0;

	if (sh->log_start == MaxSector) {
		BUG_ON(!list_empty(&sh->r5c));
		sh->log_start = io->log_start;
		spin_lock_irq(&log->stripe_in_journal_lock);
		list_add_tail(&sh->r5c,
			      &log->stripe_in_journal_list);
		spin_unlock_irq(&log->stripe_in_journal_lock);
		atomic_inc(&log->stripe_in_journal_count);
	}
	return 0;
}

/* add stripe to no_space_stripes, and then wake up reclaim */
static inline void r5l_add_no_space_stripe(struct r5l_log *log,
					   struct stripe_head *sh)
{
	spin_lock(&log->no_space_stripes_lock);
	list_add_tail(&sh->log_list, &log->no_space_stripes);
	spin_unlock(&log->no_space_stripes_lock);
}

/*
 * running in raid5d, where reclaim could wait for raid5d too (when it flushes
 * data from log to raid disks), so we shouldn't wait for reclaim here
 */
int r5l_write_stripe(struct r5l_log *log, struct stripe_head *sh)
{
	struct r5conf *conf = sh->raid_conf;
	int write_disks = 0;
	int data_pages, parity_pages;
	int reserve;
	int i;
	int ret = 0;
	bool wake_reclaim = false;

	if (!log)
		return -EAGAIN;
	/* Don't support stripe batch */
	if (sh->log_io || !test_bit(R5_Wantwrite, &sh->dev[sh->pd_idx].flags) ||
	    test_bit(STRIPE_SYNCING, &sh->state)) {
		/* the stripe is written to log, we start writing it to raid */
		clear_bit(STRIPE_LOG_TRAPPED, &sh->state);
		return -EAGAIN;
	}

	WARN_ON(test_bit(STRIPE_R5C_CACHING, &sh->state));

	for (i = 0; i < sh->disks; i++) {
		void *addr;

		if (!test_bit(R5_Wantwrite, &sh->dev[i].flags) ||
		    test_bit(R5_InJournal, &sh->dev[i].flags))
			continue;

		write_disks++;
		/* checksum is already calculated in last run */
		if (test_bit(STRIPE_LOG_TRAPPED, &sh->state))
			continue;
		addr = kmap_atomic(sh->dev[i].page);
		sh->dev[i].log_checksum = crc32c_le(log->uuid_checksum,
						    addr, PAGE_SIZE);
		kunmap_atomic(addr);
	}
	parity_pages = 1 + !!(sh->qd_idx >= 0);
	data_pages = write_disks - parity_pages;

	set_bit(STRIPE_LOG_TRAPPED, &sh->state);
	/*
	 * The stripe must enter state machine again to finish the write, so
	 * don't delay.
	 */
	clear_bit(STRIPE_DELAYED, &sh->state);
	atomic_inc(&sh->count);

	mutex_lock(&log->io_mutex);
	/* meta + data */
	reserve = (1 + write_disks) << (PAGE_SHIFT - 9);

	if (log->r5c_journal_mode == R5C_JOURNAL_MODE_WRITE_THROUGH) {
		if (!r5l_has_free_space(log, reserve)) {
			r5l_add_no_space_stripe(log, sh);
			wake_reclaim = true;
		} else {
			ret = r5l_log_stripe(log, sh, data_pages, parity_pages);
			if (ret) {
				spin_lock_irq(&log->io_list_lock);
				list_add_tail(&sh->log_list,
					      &log->no_mem_stripes);
				spin_unlock_irq(&log->io_list_lock);
			}
		}
	} else {  /* R5C_JOURNAL_MODE_WRITE_BACK */
		/*
		 * log space critical, do not process stripes that are
		 * not in cache yet (sh->log_start == MaxSector).
		 */
		if (test_bit(R5C_LOG_CRITICAL, &conf->cache_state) &&
		    sh->log_start == MaxSector) {
			r5l_add_no_space_stripe(log, sh);
			wake_reclaim = true;
			reserve = 0;
		} else if (!r5l_has_free_space(log, reserve)) {
			if (sh->log_start == log->last_checkpoint)
				BUG();
			else
				r5l_add_no_space_stripe(log, sh);
		} else {
			ret = r5l_log_stripe(log, sh, data_pages, parity_pages);
			if (ret) {
				spin_lock_irq(&log->io_list_lock);
				list_add_tail(&sh->log_list,
					      &log->no_mem_stripes);
				spin_unlock_irq(&log->io_list_lock);
			}
		}
	}

	mutex_unlock(&log->io_mutex);
	if (wake_reclaim)
		r5l_wake_reclaim(log, reserve);
	return 0;
}

void r5l_write_stripe_run(struct r5l_log *log)
{
	if (!log)
		return;
	mutex_lock(&log->io_mutex);
	r5l_submit_current_io(log);
	mutex_unlock(&log->io_mutex);
}

int r5l_handle_flush_request(struct r5l_log *log, struct bio *bio)
{
	if (log->r5c_journal_mode == R5C_JOURNAL_MODE_WRITE_THROUGH) {
		/*
		 * in write through (journal only)
		 * we flush log disk cache first, then write stripe data to
		 * raid disks. So if bio is finished, the log disk cache is
		 * flushed already. The recovery guarantees we can recovery
		 * the bio from log disk, so we don't need to flush again
		 */
		if (bio->bi_iter.bi_size == 0) {
			bio_endio(bio);
			return 0;
		}
		bio->bi_opf &= ~REQ_PREFLUSH;
	} else {
		/* write back (with cache) */
		if (bio->bi_iter.bi_size == 0) {
			mutex_lock(&log->io_mutex);
			r5l_get_meta(log, 0);
			bio_list_add(&log->current_io->flush_barriers, bio);
			log->current_io->has_flush = 1;
			log->current_io->has_null_flush = 1;
			atomic_inc(&log->current_io->pending_stripe);
			r5l_submit_current_io(log);
			mutex_unlock(&log->io_mutex);
			return 0;
		}
	}
	return -EAGAIN;
}

/* This will run after log space is reclaimed */
static void r5l_run_no_space_stripes(struct r5l_log *log)
{
	struct stripe_head *sh;

	spin_lock(&log->no_space_stripes_lock);
	while (!list_empty(&log->no_space_stripes)) {
		sh = list_first_entry(&log->no_space_stripes,
				      struct stripe_head, log_list);
		list_del_init(&sh->log_list);
		set_bit(STRIPE_HANDLE, &sh->state);
		raid5_release_stripe(sh);
	}
	spin_unlock(&log->no_space_stripes_lock);
}

/*
 * calculate new last_checkpoint
 * for write through mode, returns log->next_checkpoint
 * for write back, returns log_start of first sh in stripe_in_journal_list
 */
static sector_t r5c_calculate_new_cp(struct r5conf *conf)
{
	struct stripe_head *sh;
	struct r5l_log *log = conf->log;
	sector_t new_cp;
	unsigned long flags;

	if (log->r5c_journal_mode == R5C_JOURNAL_MODE_WRITE_THROUGH)
		return log->next_checkpoint;

	spin_lock_irqsave(&log->stripe_in_journal_lock, flags);
	if (list_empty(&conf->log->stripe_in_journal_list)) {
		/* all stripes flushed */
		spin_unlock_irqrestore(&log->stripe_in_journal_lock, flags);
		return log->next_checkpoint;
	}
	sh = list_first_entry(&conf->log->stripe_in_journal_list,
			      struct stripe_head, r5c);
	new_cp = sh->log_start;
	spin_unlock_irqrestore(&log->stripe_in_journal_lock, flags);
	return new_cp;
}

static sector_t r5l_reclaimable_space(struct r5l_log *log)
{
	struct r5conf *conf = log->rdev->mddev->private;

	return r5l_ring_distance(log, log->last_checkpoint,
				 r5c_calculate_new_cp(conf));
}

static void r5l_run_no_mem_stripe(struct r5l_log *log)
{
	struct stripe_head *sh;

	lockdep_assert_held(&log->io_list_lock);

	if (!list_empty(&log->no_mem_stripes)) {
		sh = list_first_entry(&log->no_mem_stripes,
				      struct stripe_head, log_list);
		list_del_init(&sh->log_list);
		set_bit(STRIPE_HANDLE, &sh->state);
		raid5_release_stripe(sh);
	}
}

static bool r5l_complete_finished_ios(struct r5l_log *log)
{
	struct r5l_io_unit *io, *next;
	bool found = false;

	lockdep_assert_held(&log->io_list_lock);

	list_for_each_entry_safe(io, next, &log->finished_ios, log_sibling) {
		/* don't change list order */
		if (io->state < IO_UNIT_STRIPE_END)
			break;

		log->next_checkpoint = io->log_start;

		list_del(&io->log_sibling);
		mempool_free(io, log->io_pool);
		r5l_run_no_mem_stripe(log);

		found = true;
	}

	return found;
}

static void __r5l_stripe_write_finished(struct r5l_io_unit *io)
{
	struct r5l_log *log = io->log;
	struct r5conf *conf = log->rdev->mddev->private;
	unsigned long flags;

	spin_lock_irqsave(&log->io_list_lock, flags);
	__r5l_set_io_unit_state(io, IO_UNIT_STRIPE_END);

	if (!r5l_complete_finished_ios(log)) {
		spin_unlock_irqrestore(&log->io_list_lock, flags);
		return;
	}

	if (r5l_reclaimable_space(log) > log->max_free_space ||
	    test_bit(R5C_LOG_TIGHT, &conf->cache_state))
		r5l_wake_reclaim(log, 0);

	spin_unlock_irqrestore(&log->io_list_lock, flags);
	wake_up(&log->iounit_wait);
}

void r5l_stripe_write_finished(struct stripe_head *sh)
{
	struct r5l_io_unit *io;

	io = sh->log_io;
	sh->log_io = NULL;

	if (io && atomic_dec_and_test(&io->pending_stripe))
		__r5l_stripe_write_finished(io);
}

static void r5l_log_flush_endio(struct bio *bio)
{
	struct r5l_log *log = container_of(bio, struct r5l_log,
		flush_bio);
	unsigned long flags;
	struct r5l_io_unit *io;

	if (bio->bi_status)
		md_error(log->rdev->mddev, log->rdev);

	spin_lock_irqsave(&log->io_list_lock, flags);
	list_for_each_entry(io, &log->flushing_ios, log_sibling)
		r5l_io_run_stripes(io);
	list_splice_tail_init(&log->flushing_ios, &log->finished_ios);
	spin_unlock_irqrestore(&log->io_list_lock, flags);
}

/*
 * Starting dispatch IO to raid.
 * io_unit(meta) consists of a log. There is one situation we want to avoid. A
 * broken meta in the middle of a log causes recovery can't find meta at the
 * head of log. If operations require meta at the head persistent in log, we
 * must make sure meta before it persistent in log too. A case is:
 *
 * stripe data/parity is in log, we start write stripe to raid disks. stripe
 * data/parity must be persistent in log before we do the write to raid disks.
 *
 * The solution is we restrictly maintain io_unit list order. In this case, we
 * only write stripes of an io_unit to raid disks till the io_unit is the first
 * one whose data/parity is in log.
 */
void r5l_flush_stripe_to_raid(struct r5l_log *log)
{
	bool do_flush;

	if (!log || !log->need_cache_flush)
		return;

	spin_lock_irq(&log->io_list_lock);
	/* flush bio is running */
	if (!list_empty(&log->flushing_ios)) {
		spin_unlock_irq(&log->io_list_lock);
		return;
	}
	list_splice_tail_init(&log->io_end_ios, &log->flushing_ios);
	do_flush = !list_empty(&log->flushing_ios);
	spin_unlock_irq(&log->io_list_lock);

	if (!do_flush)
		return;
	bio_reset(&log->flush_bio);
	bio_set_dev(&log->flush_bio, log->rdev->bdev);
	log->flush_bio.bi_end_io = r5l_log_flush_endio;
	log->flush_bio.bi_opf = REQ_OP_WRITE | REQ_PREFLUSH;
	submit_bio(&log->flush_bio);
}

static void r5l_write_super(struct r5l_log *log, sector_t cp);
static void r5l_write_super_and_discard_space(struct r5l_log *log,
	sector_t end)
{
	struct block_device *bdev = log->rdev->bdev;
	struct mddev *mddev;

	r5l_write_super(log, end);

	if (!blk_queue_discard(bdev_get_queue(bdev)))
		return;

	mddev = log->rdev->mddev;
	/*
	 * Discard could zero data, so before discard we must make sure
	 * superblock is updated to new log tail. Updating superblock (either
	 * directly call md_update_sb() or depend on md thread) must hold
	 * reconfig mutex. On the other hand, raid5_quiesce is called with
	 * reconfig_mutex hold. The first step of raid5_quiesce() is waitting
	 * for all IO finish, hence waitting for reclaim thread, while reclaim
	 * thread is calling this function and waitting for reconfig mutex. So
	 * there is a deadlock. We workaround this issue with a trylock.
	 * FIXME: we could miss discard if we can't take reconfig mutex
	 */
	set_mask_bits(&mddev->sb_flags, 0,
		BIT(MD_SB_CHANGE_DEVS) | BIT(MD_SB_CHANGE_PENDING));
	if (!mddev_trylock(mddev))
		return;
	md_update_sb(mddev, 1);
	mddev_unlock(mddev);

	/* discard IO error really doesn't matter, ignore it */
	if (log->last_checkpoint < end) {
		blkdev_issue_discard(bdev,
				log->last_checkpoint + log->rdev->data_offset,
				end - log->last_checkpoint, GFP_NOIO, 0);
	} else {
		blkdev_issue_discard(bdev,
				log->last_checkpoint + log->rdev->data_offset,
				log->device_size - log->last_checkpoint,
				GFP_NOIO, 0);
		blkdev_issue_discard(bdev, log->rdev->data_offset, end,
				GFP_NOIO, 0);
	}
}

/*
 * r5c_flush_stripe moves stripe from cached list to handle_list. When called,
 * the stripe must be on r5c_cached_full_stripes or r5c_cached_partial_stripes.
 *
 * must hold conf->device_lock
 */
static void r5c_flush_stripe(struct r5conf *conf, struct stripe_head *sh)
{
	BUG_ON(list_empty(&sh->lru));
	BUG_ON(!test_bit(STRIPE_R5C_CACHING, &sh->state));
	BUG_ON(test_bit(STRIPE_HANDLE, &sh->state));

	/*
	 * The stripe is not ON_RELEASE_LIST, so it is safe to call
	 * raid5_release_stripe() while holding conf->device_lock
	 */
	BUG_ON(test_bit(STRIPE_ON_RELEASE_LIST, &sh->state));
	lockdep_assert_held(&conf->device_lock);

	list_del_init(&sh->lru);
	atomic_inc(&sh->count);

	set_bit(STRIPE_HANDLE, &sh->state);
	atomic_inc(&conf->active_stripes);
	r5c_make_stripe_write_out(sh);

	if (test_bit(STRIPE_R5C_PARTIAL_STRIPE, &sh->state))
		atomic_inc(&conf->r5c_flushing_partial_stripes);
	else
		atomic_inc(&conf->r5c_flushing_full_stripes);
	raid5_release_stripe(sh);
}

/*
 * if num == 0, flush all full stripes
 * if num > 0, flush all full stripes. If less than num full stripes are
 *             flushed, flush some partial stripes until totally num stripes are
 *             flushed or there is no more cached stripes.
 */
void r5c_flush_cache(struct r5conf *conf, int num)
{
	int count;
	struct stripe_head *sh, *next;

	lockdep_assert_held(&conf->device_lock);
	if (!conf->log)
		return;

	count = 0;
	list_for_each_entry_safe(sh, next, &conf->r5c_full_stripe_list, lru) {
		r5c_flush_stripe(conf, sh);
		count++;
	}

	if (count >= num)
		return;
	list_for_each_entry_safe(sh, next,
				 &conf->r5c_partial_stripe_list, lru) {
		r5c_flush_stripe(conf, sh);
		if (++count >= num)
			break;
	}
}

static void r5c_do_reclaim(struct r5conf *conf)
{
	struct r5l_log *log = conf->log;
	struct stripe_head *sh;
	int count = 0;
	unsigned long flags;
	int total_cached;
	int stripes_to_flush;
	int flushing_partial, flushing_full;

	if (!r5c_is_writeback(log))
		return;

	flushing_partial = atomic_read(&conf->r5c_flushing_partial_stripes);
	flushing_full = atomic_read(&conf->r5c_flushing_full_stripes);
	total_cached = atomic_read(&conf->r5c_cached_partial_stripes) +
		atomic_read(&conf->r5c_cached_full_stripes) -
		flushing_full - flushing_partial;

	if (total_cached > conf->min_nr_stripes * 3 / 4 ||
	    atomic_read(&conf->empty_inactive_list_nr) > 0)
		/*
		 * if stripe cache pressure high, flush all full stripes and
		 * some partial stripes
		 */
		stripes_to_flush = R5C_RECLAIM_STRIPE_GROUP;
	else if (total_cached > conf->min_nr_stripes * 1 / 2 ||
		 atomic_read(&conf->r5c_cached_full_stripes) - flushing_full >
		 R5C_FULL_STRIPE_FLUSH_BATCH(conf))
		/*
		 * if stripe cache pressure moderate, or if there is many full
		 * stripes,flush all full stripes
		 */
		stripes_to_flush = 0;
	else
		/* no need to flush */
		stripes_to_flush = -1;

	if (stripes_to_flush >= 0) {
		spin_lock_irqsave(&conf->device_lock, flags);
		r5c_flush_cache(conf, stripes_to_flush);
		spin_unlock_irqrestore(&conf->device_lock, flags);
	}

	/* if log space is tight, flush stripes on stripe_in_journal_list */
	if (test_bit(R5C_LOG_TIGHT, &conf->cache_state)) {
		spin_lock_irqsave(&log->stripe_in_journal_lock, flags);
		spin_lock(&conf->device_lock);
		list_for_each_entry(sh, &log->stripe_in_journal_list, r5c) {
			/*
			 * stripes on stripe_in_journal_list could be in any
			 * state of the stripe_cache state machine. In this
			 * case, we only want to flush stripe on
			 * r5c_cached_full/partial_stripes. The following
			 * condition makes sure the stripe is on one of the
			 * two lists.
			 */
			if (!list_empty(&sh->lru) &&
			    !test_bit(STRIPE_HANDLE, &sh->state) &&
			    atomic_read(&sh->count) == 0) {
				r5c_flush_stripe(conf, sh);
				if (count++ >= R5C_RECLAIM_STRIPE_GROUP)
					break;
			}
		}
		spin_unlock(&conf->device_lock);
		spin_unlock_irqrestore(&log->stripe_in_journal_lock, flags);
	}

	if (!test_bit(R5C_LOG_CRITICAL, &conf->cache_state))
		r5l_run_no_space_stripes(log);

	md_wakeup_thread(conf->mddev->thread);
}

static void r5l_do_reclaim(struct r5l_log *log)
{
	struct r5conf *conf = log->rdev->mddev->private;
	sector_t reclaim_target = xchg(&log->reclaim_target, 0);
	sector_t reclaimable;
	sector_t next_checkpoint;
	bool write_super;

	spin_lock_irq(&log->io_list_lock);
	write_super = r5l_reclaimable_space(log) > log->max_free_space ||
		reclaim_target != 0 || !list_empty(&log->no_space_stripes);
	/*
	 * move proper io_unit to reclaim list. We should not change the order.
	 * reclaimable/unreclaimable io_unit can be mixed in the list, we
	 * shouldn't reuse space of an unreclaimable io_unit
	 */
	while (1) {
		reclaimable = r5l_reclaimable_space(log);
		if (reclaimable >= reclaim_target ||
		    (list_empty(&log->running_ios) &&
		     list_empty(&log->io_end_ios) &&
		     list_empty(&log->flushing_ios) &&
		     list_empty(&log->finished_ios)))
			break;

		md_wakeup_thread(log->rdev->mddev->thread);
		wait_event_lock_irq(log->iounit_wait,
				    r5l_reclaimable_space(log) > reclaimable,
				    log->io_list_lock);
	}

	next_checkpoint = r5c_calculate_new_cp(conf);
	spin_unlock_irq(&log->io_list_lock);

	if (reclaimable == 0 || !write_super)
		return;

	/*
	 * write_super will flush cache of each raid disk. We must write super
	 * here, because the log area might be reused soon and we don't want to
	 * confuse recovery
	 */
	r5l_write_super_and_discard_space(log, next_checkpoint);

	mutex_lock(&log->io_mutex);
	log->last_checkpoint = next_checkpoint;
	r5c_update_log_state(log);
	mutex_unlock(&log->io_mutex);

	r5l_run_no_space_stripes(log);
}

static void r5l_reclaim_thread(struct md_thread *thread)
{
	struct mddev *mddev = thread->mddev;
	struct r5conf *conf = mddev->private;
	struct r5l_log *log = conf->log;

	if (!log)
		return;
	r5c_do_reclaim(conf);
	r5l_do_reclaim(log);
}

void r5l_wake_reclaim(struct r5l_log *log, sector_t space)
{
	unsigned long target;
	unsigned long new = (unsigned long)space; /* overflow in theory */

	if (!log)
		return;
	do {
		target = log->reclaim_target;
		if (new < target)
			return;
	} while (cmpxchg(&log->reclaim_target, target, new) != target);
	md_wakeup_thread(log->reclaim_thread);
}

void r5l_quiesce(struct r5l_log *log, int quiesce)
{
	struct mddev *mddev;
<<<<<<< HEAD
	if (!log)
		return;
=======
>>>>>>> 661e50bc

	if (quiesce) {
		/* make sure r5l_write_super_and_discard_space exits */
		mddev = log->rdev->mddev;
		wake_up(&mddev->sb_wait);
		kthread_park(log->reclaim_thread->tsk);
		r5l_wake_reclaim(log, MaxSector);
		r5l_do_reclaim(log);
	} else
		kthread_unpark(log->reclaim_thread->tsk);
}

bool r5l_log_disk_error(struct r5conf *conf)
{
	struct r5l_log *log;
	bool ret;
	/* don't allow write if journal disk is missing */
	rcu_read_lock();
	log = rcu_dereference(conf->log);

	if (!log)
		ret = test_bit(MD_HAS_JOURNAL, &conf->mddev->flags);
	else
		ret = test_bit(Faulty, &log->rdev->flags);
	rcu_read_unlock();
	return ret;
}

#define R5L_RECOVERY_PAGE_POOL_SIZE 256

struct r5l_recovery_ctx {
	struct page *meta_page;		/* current meta */
	sector_t meta_total_blocks;	/* total size of current meta and data */
	sector_t pos;			/* recovery position */
	u64 seq;			/* recovery position seq */
	int data_parity_stripes;	/* number of data_parity stripes */
	int data_only_stripes;		/* number of data_only stripes */
	struct list_head cached_list;

	/*
	 * read ahead page pool (ra_pool)
	 * in recovery, log is read sequentially. It is not efficient to
	 * read every page with sync_page_io(). The read ahead page pool
	 * reads multiple pages with one IO, so further log read can
	 * just copy data from the pool.
	 */
	struct page *ra_pool[R5L_RECOVERY_PAGE_POOL_SIZE];
	sector_t pool_offset;	/* offset of first page in the pool */
	int total_pages;	/* total allocated pages */
	int valid_pages;	/* pages with valid data */
	struct bio *ra_bio;	/* bio to do the read ahead */
};

static int r5l_recovery_allocate_ra_pool(struct r5l_log *log,
					    struct r5l_recovery_ctx *ctx)
{
	struct page *page;

	ctx->ra_bio = bio_alloc_bioset(GFP_KERNEL, BIO_MAX_PAGES, log->bs);
	if (!ctx->ra_bio)
		return -ENOMEM;

	ctx->valid_pages = 0;
	ctx->total_pages = 0;
	while (ctx->total_pages < R5L_RECOVERY_PAGE_POOL_SIZE) {
		page = alloc_page(GFP_KERNEL);

		if (!page)
			break;
		ctx->ra_pool[ctx->total_pages] = page;
		ctx->total_pages += 1;
	}

	if (ctx->total_pages == 0) {
		bio_put(ctx->ra_bio);
		return -ENOMEM;
	}

	ctx->pool_offset = 0;
	return 0;
}

static void r5l_recovery_free_ra_pool(struct r5l_log *log,
					struct r5l_recovery_ctx *ctx)
{
	int i;

	for (i = 0; i < ctx->total_pages; ++i)
		put_page(ctx->ra_pool[i]);
	bio_put(ctx->ra_bio);
}

/*
 * fetch ctx->valid_pages pages from offset
 * In normal cases, ctx->valid_pages == ctx->total_pages after the call.
 * However, if the offset is close to the end of the journal device,
 * ctx->valid_pages could be smaller than ctx->total_pages
 */
static int r5l_recovery_fetch_ra_pool(struct r5l_log *log,
				      struct r5l_recovery_ctx *ctx,
				      sector_t offset)
{
	bio_reset(ctx->ra_bio);
	bio_set_dev(ctx->ra_bio, log->rdev->bdev);
	bio_set_op_attrs(ctx->ra_bio, REQ_OP_READ, 0);
	ctx->ra_bio->bi_iter.bi_sector = log->rdev->data_offset + offset;

	ctx->valid_pages = 0;
	ctx->pool_offset = offset;

	while (ctx->valid_pages < ctx->total_pages) {
		bio_add_page(ctx->ra_bio,
			     ctx->ra_pool[ctx->valid_pages], PAGE_SIZE, 0);
		ctx->valid_pages += 1;

		offset = r5l_ring_add(log, offset, BLOCK_SECTORS);

		if (offset == 0)  /* reached end of the device */
			break;
	}

	return submit_bio_wait(ctx->ra_bio);
}

/*
 * try read a page from the read ahead page pool, if the page is not in the
 * pool, call r5l_recovery_fetch_ra_pool
 */
static int r5l_recovery_read_page(struct r5l_log *log,
				  struct r5l_recovery_ctx *ctx,
				  struct page *page,
				  sector_t offset)
{
	int ret;

	if (offset < ctx->pool_offset ||
	    offset >= ctx->pool_offset + ctx->valid_pages * BLOCK_SECTORS) {
		ret = r5l_recovery_fetch_ra_pool(log, ctx, offset);
		if (ret)
			return ret;
	}

	BUG_ON(offset < ctx->pool_offset ||
	       offset >= ctx->pool_offset + ctx->valid_pages * BLOCK_SECTORS);

	memcpy(page_address(page),
	       page_address(ctx->ra_pool[(offset - ctx->pool_offset) >>
					 BLOCK_SECTOR_SHIFT]),
	       PAGE_SIZE);
	return 0;
}

static int r5l_recovery_read_meta_block(struct r5l_log *log,
					struct r5l_recovery_ctx *ctx)
{
	struct page *page = ctx->meta_page;
	struct r5l_meta_block *mb;
	u32 crc, stored_crc;
	int ret;

	ret = r5l_recovery_read_page(log, ctx, page, ctx->pos);
	if (ret != 0)
		return ret;

	mb = page_address(page);
	stored_crc = le32_to_cpu(mb->checksum);
	mb->checksum = 0;

	if (le32_to_cpu(mb->magic) != R5LOG_MAGIC ||
	    le64_to_cpu(mb->seq) != ctx->seq ||
	    mb->version != R5LOG_VERSION ||
	    le64_to_cpu(mb->position) != ctx->pos)
		return -EINVAL;

	crc = crc32c_le(log->uuid_checksum, mb, PAGE_SIZE);
	if (stored_crc != crc)
		return -EINVAL;

	if (le32_to_cpu(mb->meta_size) > PAGE_SIZE)
		return -EINVAL;

	ctx->meta_total_blocks = BLOCK_SECTORS;

	return 0;
}

static void
r5l_recovery_create_empty_meta_block(struct r5l_log *log,
				     struct page *page,
				     sector_t pos, u64 seq)
{
	struct r5l_meta_block *mb;

	mb = page_address(page);
	clear_page(mb);
	mb->magic = cpu_to_le32(R5LOG_MAGIC);
	mb->version = R5LOG_VERSION;
	mb->meta_size = cpu_to_le32(sizeof(struct r5l_meta_block));
	mb->seq = cpu_to_le64(seq);
	mb->position = cpu_to_le64(pos);
}

static int r5l_log_write_empty_meta_block(struct r5l_log *log, sector_t pos,
					  u64 seq)
{
	struct page *page;
	struct r5l_meta_block *mb;

	page = alloc_page(GFP_KERNEL);
	if (!page)
		return -ENOMEM;
	r5l_recovery_create_empty_meta_block(log, page, pos, seq);
	mb = page_address(page);
	mb->checksum = cpu_to_le32(crc32c_le(log->uuid_checksum,
					     mb, PAGE_SIZE));
	if (!sync_page_io(log->rdev, pos, PAGE_SIZE, page, REQ_OP_WRITE,
			  REQ_SYNC | REQ_FUA, false)) {
		__free_page(page);
		return -EIO;
	}
	__free_page(page);
	return 0;
}

/*
 * r5l_recovery_load_data and r5l_recovery_load_parity uses flag R5_Wantwrite
 * to mark valid (potentially not flushed) data in the journal.
 *
 * We already verified checksum in r5l_recovery_verify_data_checksum_for_mb,
 * so there should not be any mismatch here.
 */
static void r5l_recovery_load_data(struct r5l_log *log,
				   struct stripe_head *sh,
				   struct r5l_recovery_ctx *ctx,
				   struct r5l_payload_data_parity *payload,
				   sector_t log_offset)
{
	struct mddev *mddev = log->rdev->mddev;
	struct r5conf *conf = mddev->private;
	int dd_idx;

	raid5_compute_sector(conf,
			     le64_to_cpu(payload->location), 0,
			     &dd_idx, sh);
	r5l_recovery_read_page(log, ctx, sh->dev[dd_idx].page, log_offset);
	sh->dev[dd_idx].log_checksum =
		le32_to_cpu(payload->checksum[0]);
	ctx->meta_total_blocks += BLOCK_SECTORS;

	set_bit(R5_Wantwrite, &sh->dev[dd_idx].flags);
	set_bit(STRIPE_R5C_CACHING, &sh->state);
}

static void r5l_recovery_load_parity(struct r5l_log *log,
				     struct stripe_head *sh,
				     struct r5l_recovery_ctx *ctx,
				     struct r5l_payload_data_parity *payload,
				     sector_t log_offset)
{
	struct mddev *mddev = log->rdev->mddev;
	struct r5conf *conf = mddev->private;

	ctx->meta_total_blocks += BLOCK_SECTORS * conf->max_degraded;
	r5l_recovery_read_page(log, ctx, sh->dev[sh->pd_idx].page, log_offset);
	sh->dev[sh->pd_idx].log_checksum =
		le32_to_cpu(payload->checksum[0]);
	set_bit(R5_Wantwrite, &sh->dev[sh->pd_idx].flags);

	if (sh->qd_idx >= 0) {
		r5l_recovery_read_page(
			log, ctx, sh->dev[sh->qd_idx].page,
			r5l_ring_add(log, log_offset, BLOCK_SECTORS));
		sh->dev[sh->qd_idx].log_checksum =
			le32_to_cpu(payload->checksum[1]);
		set_bit(R5_Wantwrite, &sh->dev[sh->qd_idx].flags);
	}
	clear_bit(STRIPE_R5C_CACHING, &sh->state);
}

static void r5l_recovery_reset_stripe(struct stripe_head *sh)
{
	int i;

	sh->state = 0;
	sh->log_start = MaxSector;
	for (i = sh->disks; i--; )
		sh->dev[i].flags = 0;
}

static void
r5l_recovery_replay_one_stripe(struct r5conf *conf,
			       struct stripe_head *sh,
			       struct r5l_recovery_ctx *ctx)
{
	struct md_rdev *rdev, *rrdev;
	int disk_index;
	int data_count = 0;

	for (disk_index = 0; disk_index < sh->disks; disk_index++) {
		if (!test_bit(R5_Wantwrite, &sh->dev[disk_index].flags))
			continue;
		if (disk_index == sh->qd_idx || disk_index == sh->pd_idx)
			continue;
		data_count++;
	}

	/*
	 * stripes that only have parity must have been flushed
	 * before the crash that we are now recovering from, so
	 * there is nothing more to recovery.
	 */
	if (data_count == 0)
		goto out;

	for (disk_index = 0; disk_index < sh->disks; disk_index++) {
		if (!test_bit(R5_Wantwrite, &sh->dev[disk_index].flags))
			continue;

		/* in case device is broken */
		rcu_read_lock();
		rdev = rcu_dereference(conf->disks[disk_index].rdev);
		if (rdev) {
			atomic_inc(&rdev->nr_pending);
			rcu_read_unlock();
			sync_page_io(rdev, sh->sector, PAGE_SIZE,
				     sh->dev[disk_index].page, REQ_OP_WRITE, 0,
				     false);
			rdev_dec_pending(rdev, rdev->mddev);
			rcu_read_lock();
		}
		rrdev = rcu_dereference(conf->disks[disk_index].replacement);
		if (rrdev) {
			atomic_inc(&rrdev->nr_pending);
			rcu_read_unlock();
			sync_page_io(rrdev, sh->sector, PAGE_SIZE,
				     sh->dev[disk_index].page, REQ_OP_WRITE, 0,
				     false);
			rdev_dec_pending(rrdev, rrdev->mddev);
			rcu_read_lock();
		}
		rcu_read_unlock();
	}
	ctx->data_parity_stripes++;
out:
	r5l_recovery_reset_stripe(sh);
}

static struct stripe_head *
r5c_recovery_alloc_stripe(struct r5conf *conf,
			  sector_t stripe_sect)
{
	struct stripe_head *sh;

	sh = raid5_get_active_stripe(conf, stripe_sect, 0, 1, 0);
	if (!sh)
		return NULL;  /* no more stripe available */

	r5l_recovery_reset_stripe(sh);

	return sh;
}

static struct stripe_head *
r5c_recovery_lookup_stripe(struct list_head *list, sector_t sect)
{
	struct stripe_head *sh;

	list_for_each_entry(sh, list, lru)
		if (sh->sector == sect)
			return sh;
	return NULL;
}

static void
r5c_recovery_drop_stripes(struct list_head *cached_stripe_list,
			  struct r5l_recovery_ctx *ctx)
{
	struct stripe_head *sh, *next;

	list_for_each_entry_safe(sh, next, cached_stripe_list, lru) {
		r5l_recovery_reset_stripe(sh);
		list_del_init(&sh->lru);
		raid5_release_stripe(sh);
	}
}

static void
r5c_recovery_replay_stripes(struct list_head *cached_stripe_list,
			    struct r5l_recovery_ctx *ctx)
{
	struct stripe_head *sh, *next;

	list_for_each_entry_safe(sh, next, cached_stripe_list, lru)
		if (!test_bit(STRIPE_R5C_CACHING, &sh->state)) {
			r5l_recovery_replay_one_stripe(sh->raid_conf, sh, ctx);
			list_del_init(&sh->lru);
			raid5_release_stripe(sh);
		}
}

/* if matches return 0; otherwise return -EINVAL */
static int
r5l_recovery_verify_data_checksum(struct r5l_log *log,
				  struct r5l_recovery_ctx *ctx,
				  struct page *page,
				  sector_t log_offset, __le32 log_checksum)
{
	void *addr;
	u32 checksum;

	r5l_recovery_read_page(log, ctx, page, log_offset);
	addr = kmap_atomic(page);
	checksum = crc32c_le(log->uuid_checksum, addr, PAGE_SIZE);
	kunmap_atomic(addr);
	return (le32_to_cpu(log_checksum) == checksum) ? 0 : -EINVAL;
}

/*
 * before loading data to stripe cache, we need verify checksum for all data,
 * if there is mismatch for any data page, we drop all data in the mata block
 */
static int
r5l_recovery_verify_data_checksum_for_mb(struct r5l_log *log,
					 struct r5l_recovery_ctx *ctx)
{
	struct mddev *mddev = log->rdev->mddev;
	struct r5conf *conf = mddev->private;
	struct r5l_meta_block *mb = page_address(ctx->meta_page);
	sector_t mb_offset = sizeof(struct r5l_meta_block);
	sector_t log_offset = r5l_ring_add(log, ctx->pos, BLOCK_SECTORS);
	struct page *page;
	struct r5l_payload_data_parity *payload;
	struct r5l_payload_flush *payload_flush;

	page = alloc_page(GFP_KERNEL);
	if (!page)
		return -ENOMEM;

	while (mb_offset < le32_to_cpu(mb->meta_size)) {
		payload = (void *)mb + mb_offset;
		payload_flush = (void *)mb + mb_offset;

		if (le16_to_cpu(payload->header.type) == R5LOG_PAYLOAD_DATA) {
			if (r5l_recovery_verify_data_checksum(
				    log, ctx, page, log_offset,
				    payload->checksum[0]) < 0)
				goto mismatch;
		} else if (le16_to_cpu(payload->header.type) == R5LOG_PAYLOAD_PARITY) {
			if (r5l_recovery_verify_data_checksum(
				    log, ctx, page, log_offset,
				    payload->checksum[0]) < 0)
				goto mismatch;
			if (conf->max_degraded == 2 && /* q for RAID 6 */
			    r5l_recovery_verify_data_checksum(
				    log, ctx, page,
				    r5l_ring_add(log, log_offset,
						 BLOCK_SECTORS),
				    payload->checksum[1]) < 0)
				goto mismatch;
		} else if (le16_to_cpu(payload->header.type) == R5LOG_PAYLOAD_FLUSH) {
			/* nothing to do for R5LOG_PAYLOAD_FLUSH here */
		} else /* not R5LOG_PAYLOAD_DATA/PARITY/FLUSH */
			goto mismatch;

		if (le16_to_cpu(payload->header.type) == R5LOG_PAYLOAD_FLUSH) {
			mb_offset += sizeof(struct r5l_payload_flush) +
				le32_to_cpu(payload_flush->size);
		} else {
			/* DATA or PARITY payload */
			log_offset = r5l_ring_add(log, log_offset,
						  le32_to_cpu(payload->size));
			mb_offset += sizeof(struct r5l_payload_data_parity) +
				sizeof(__le32) *
				(le32_to_cpu(payload->size) >> (PAGE_SHIFT - 9));
		}

	}

	put_page(page);
	return 0;

mismatch:
	put_page(page);
	return -EINVAL;
}

/*
 * Analyze all data/parity pages in one meta block
 * Returns:
 * 0 for success
 * -EINVAL for unknown playload type
 * -EAGAIN for checksum mismatch of data page
 * -ENOMEM for run out of memory (alloc_page failed or run out of stripes)
 */
static int
r5c_recovery_analyze_meta_block(struct r5l_log *log,
				struct r5l_recovery_ctx *ctx,
				struct list_head *cached_stripe_list)
{
	struct mddev *mddev = log->rdev->mddev;
	struct r5conf *conf = mddev->private;
	struct r5l_meta_block *mb;
	struct r5l_payload_data_parity *payload;
	struct r5l_payload_flush *payload_flush;
	int mb_offset;
	sector_t log_offset;
	sector_t stripe_sect;
	struct stripe_head *sh;
	int ret;

	/*
	 * for mismatch in data blocks, we will drop all data in this mb, but
	 * we will still read next mb for other data with FLUSH flag, as
	 * io_unit could finish out of order.
	 */
	ret = r5l_recovery_verify_data_checksum_for_mb(log, ctx);
	if (ret == -EINVAL)
		return -EAGAIN;
	else if (ret)
		return ret;   /* -ENOMEM duo to alloc_page() failed */

	mb = page_address(ctx->meta_page);
	mb_offset = sizeof(struct r5l_meta_block);
	log_offset = r5l_ring_add(log, ctx->pos, BLOCK_SECTORS);

	while (mb_offset < le32_to_cpu(mb->meta_size)) {
		int dd;

		payload = (void *)mb + mb_offset;
		payload_flush = (void *)mb + mb_offset;

		if (le16_to_cpu(payload->header.type) == R5LOG_PAYLOAD_FLUSH) {
			int i, count;

			count = le32_to_cpu(payload_flush->size) / sizeof(__le64);
			for (i = 0; i < count; ++i) {
				stripe_sect = le64_to_cpu(payload_flush->flush_stripes[i]);
				sh = r5c_recovery_lookup_stripe(cached_stripe_list,
								stripe_sect);
				if (sh) {
					WARN_ON(test_bit(STRIPE_R5C_CACHING, &sh->state));
					r5l_recovery_reset_stripe(sh);
					list_del_init(&sh->lru);
					raid5_release_stripe(sh);
				}
			}

			mb_offset += sizeof(struct r5l_payload_flush) +
				le32_to_cpu(payload_flush->size);
			continue;
		}

		/* DATA or PARITY payload */
		stripe_sect = (le16_to_cpu(payload->header.type) == R5LOG_PAYLOAD_DATA) ?
			raid5_compute_sector(
				conf, le64_to_cpu(payload->location), 0, &dd,
				NULL)
			: le64_to_cpu(payload->location);

		sh = r5c_recovery_lookup_stripe(cached_stripe_list,
						stripe_sect);

		if (!sh) {
			sh = r5c_recovery_alloc_stripe(conf, stripe_sect);
			/*
			 * cannot get stripe from raid5_get_active_stripe
			 * try replay some stripes
			 */
			if (!sh) {
				r5c_recovery_replay_stripes(
					cached_stripe_list, ctx);
				sh = r5c_recovery_alloc_stripe(
					conf, stripe_sect);
			}
			if (!sh) {
				pr_debug("md/raid:%s: Increasing stripe cache size to %d to recovery data on journal.\n",
					mdname(mddev),
					conf->min_nr_stripes * 2);
				raid5_set_cache_size(mddev,
						     conf->min_nr_stripes * 2);
				sh = r5c_recovery_alloc_stripe(conf,
							       stripe_sect);
			}
			if (!sh) {
				pr_err("md/raid:%s: Cannot get enough stripes due to memory pressure. Recovery failed.\n",
				       mdname(mddev));
				return -ENOMEM;
			}
			list_add_tail(&sh->lru, cached_stripe_list);
		}

		if (le16_to_cpu(payload->header.type) == R5LOG_PAYLOAD_DATA) {
			if (!test_bit(STRIPE_R5C_CACHING, &sh->state) &&
			    test_bit(R5_Wantwrite, &sh->dev[sh->pd_idx].flags)) {
				r5l_recovery_replay_one_stripe(conf, sh, ctx);
				list_move_tail(&sh->lru, cached_stripe_list);
			}
			r5l_recovery_load_data(log, sh, ctx, payload,
					       log_offset);
		} else if (le16_to_cpu(payload->header.type) == R5LOG_PAYLOAD_PARITY)
			r5l_recovery_load_parity(log, sh, ctx, payload,
						 log_offset);
		else
			return -EINVAL;

		log_offset = r5l_ring_add(log, log_offset,
					  le32_to_cpu(payload->size));

		mb_offset += sizeof(struct r5l_payload_data_parity) +
			sizeof(__le32) *
			(le32_to_cpu(payload->size) >> (PAGE_SHIFT - 9));
	}

	return 0;
}

/*
 * Load the stripe into cache. The stripe will be written out later by
 * the stripe cache state machine.
 */
static void r5c_recovery_load_one_stripe(struct r5l_log *log,
					 struct stripe_head *sh)
{
	struct r5dev *dev;
	int i;

	for (i = sh->disks; i--; ) {
		dev = sh->dev + i;
		if (test_and_clear_bit(R5_Wantwrite, &dev->flags)) {
			set_bit(R5_InJournal, &dev->flags);
			set_bit(R5_UPTODATE, &dev->flags);
		}
	}
}

/*
 * Scan through the log for all to-be-flushed data
 *
 * For stripes with data and parity, namely Data-Parity stripe
 * (STRIPE_R5C_CACHING == 0), we simply replay all the writes.
 *
 * For stripes with only data, namely Data-Only stripe
 * (STRIPE_R5C_CACHING == 1), we load them to stripe cache state machine.
 *
 * For a stripe, if we see data after parity, we should discard all previous
 * data and parity for this stripe, as these data are already flushed to
 * the array.
 *
 * At the end of the scan, we return the new journal_tail, which points to
 * first data-only stripe on the journal device, or next invalid meta block.
 */
static int r5c_recovery_flush_log(struct r5l_log *log,
				  struct r5l_recovery_ctx *ctx)
{
	struct stripe_head *sh;
	int ret = 0;

	/* scan through the log */
	while (1) {
		if (r5l_recovery_read_meta_block(log, ctx))
			break;

		ret = r5c_recovery_analyze_meta_block(log, ctx,
						      &ctx->cached_list);
		/*
		 * -EAGAIN means mismatch in data block, in this case, we still
		 * try scan the next metablock
		 */
		if (ret && ret != -EAGAIN)
			break;   /* ret == -EINVAL or -ENOMEM */
		ctx->seq++;
		ctx->pos = r5l_ring_add(log, ctx->pos, ctx->meta_total_blocks);
	}

	if (ret == -ENOMEM) {
		r5c_recovery_drop_stripes(&ctx->cached_list, ctx);
		return ret;
	}

	/* replay data-parity stripes */
	r5c_recovery_replay_stripes(&ctx->cached_list, ctx);

	/* load data-only stripes to stripe cache */
	list_for_each_entry(sh, &ctx->cached_list, lru) {
		WARN_ON(!test_bit(STRIPE_R5C_CACHING, &sh->state));
		r5c_recovery_load_one_stripe(log, sh);
		ctx->data_only_stripes++;
	}

	return 0;
}

/*
 * we did a recovery. Now ctx.pos points to an invalid meta block. New
 * log will start here. but we can't let superblock point to last valid
 * meta block. The log might looks like:
 * | meta 1| meta 2| meta 3|
 * meta 1 is valid, meta 2 is invalid. meta 3 could be valid. If
 * superblock points to meta 1, we write a new valid meta 2n.  if crash
 * happens again, new recovery will start from meta 1. Since meta 2n is
 * valid now, recovery will think meta 3 is valid, which is wrong.
 * The solution is we create a new meta in meta2 with its seq == meta
 * 1's seq + 10000 and let superblock points to meta2. The same recovery
 * will not think meta 3 is a valid meta, because its seq doesn't match
 */

/*
 * Before recovery, the log looks like the following
 *
 *   ---------------------------------------------
 *   |           valid log        | invalid log  |
 *   ---------------------------------------------
 *   ^
 *   |- log->last_checkpoint
 *   |- log->last_cp_seq
 *
 * Now we scan through the log until we see invalid entry
 *
 *   ---------------------------------------------
 *   |           valid log        | invalid log  |
 *   ---------------------------------------------
 *   ^                            ^
 *   |- log->last_checkpoint      |- ctx->pos
 *   |- log->last_cp_seq          |- ctx->seq
 *
 * From this point, we need to increase seq number by 10 to avoid
 * confusing next recovery.
 *
 *   ---------------------------------------------
 *   |           valid log        | invalid log  |
 *   ---------------------------------------------
 *   ^                              ^
 *   |- log->last_checkpoint        |- ctx->pos+1
 *   |- log->last_cp_seq            |- ctx->seq+10001
 *
 * However, it is not safe to start the state machine yet, because data only
 * parities are not yet secured in RAID. To save these data only parities, we
 * rewrite them from seq+11.
 *
 *   -----------------------------------------------------------------
 *   |           valid log        | data only stripes | invalid log  |
 *   -----------------------------------------------------------------
 *   ^                                                ^
 *   |- log->last_checkpoint                          |- ctx->pos+n
 *   |- log->last_cp_seq                              |- ctx->seq+10000+n
 *
 * If failure happens again during this process, the recovery can safe start
 * again from log->last_checkpoint.
 *
 * Once data only stripes are rewritten to journal, we move log_tail
 *
 *   -----------------------------------------------------------------
 *   |     old log        |    data only stripes    | invalid log  |
 *   -----------------------------------------------------------------
 *                        ^                         ^
 *                        |- log->last_checkpoint   |- ctx->pos+n
 *                        |- log->last_cp_seq       |- ctx->seq+10000+n
 *
 * Then we can safely start the state machine. If failure happens from this
 * point on, the recovery will start from new log->last_checkpoint.
 */
static int
r5c_recovery_rewrite_data_only_stripes(struct r5l_log *log,
				       struct r5l_recovery_ctx *ctx)
{
	struct stripe_head *sh;
	struct mddev *mddev = log->rdev->mddev;
	struct page *page;
	sector_t next_checkpoint = MaxSector;

	page = alloc_page(GFP_KERNEL);
	if (!page) {
		pr_err("md/raid:%s: cannot allocate memory to rewrite data only stripes\n",
		       mdname(mddev));
		return -ENOMEM;
	}

	WARN_ON(list_empty(&ctx->cached_list));

	list_for_each_entry(sh, &ctx->cached_list, lru) {
		struct r5l_meta_block *mb;
		int i;
		int offset;
		sector_t write_pos;

		WARN_ON(!test_bit(STRIPE_R5C_CACHING, &sh->state));
		r5l_recovery_create_empty_meta_block(log, page,
						     ctx->pos, ctx->seq);
		mb = page_address(page);
		offset = le32_to_cpu(mb->meta_size);
		write_pos = r5l_ring_add(log, ctx->pos, BLOCK_SECTORS);

		for (i = sh->disks; i--; ) {
			struct r5dev *dev = &sh->dev[i];
			struct r5l_payload_data_parity *payload;
			void *addr;

			if (test_bit(R5_InJournal, &dev->flags)) {
				payload = (void *)mb + offset;
				payload->header.type = cpu_to_le16(
					R5LOG_PAYLOAD_DATA);
				payload->size = cpu_to_le32(BLOCK_SECTORS);
				payload->location = cpu_to_le64(
					raid5_compute_blocknr(sh, i, 0));
				addr = kmap_atomic(dev->page);
				payload->checksum[0] = cpu_to_le32(
					crc32c_le(log->uuid_checksum, addr,
						  PAGE_SIZE));
				kunmap_atomic(addr);
				sync_page_io(log->rdev, write_pos, PAGE_SIZE,
					     dev->page, REQ_OP_WRITE, 0, false);
				write_pos = r5l_ring_add(log, write_pos,
							 BLOCK_SECTORS);
				offset += sizeof(__le32) +
					sizeof(struct r5l_payload_data_parity);

			}
		}
		mb->meta_size = cpu_to_le32(offset);
		mb->checksum = cpu_to_le32(crc32c_le(log->uuid_checksum,
						     mb, PAGE_SIZE));
		sync_page_io(log->rdev, ctx->pos, PAGE_SIZE, page,
			     REQ_OP_WRITE, REQ_SYNC | REQ_FUA, false);
		sh->log_start = ctx->pos;
		list_add_tail(&sh->r5c, &log->stripe_in_journal_list);
		atomic_inc(&log->stripe_in_journal_count);
		ctx->pos = write_pos;
		ctx->seq += 1;
		next_checkpoint = sh->log_start;
	}
	log->next_checkpoint = next_checkpoint;
	__free_page(page);
	return 0;
}

static void r5c_recovery_flush_data_only_stripes(struct r5l_log *log,
						 struct r5l_recovery_ctx *ctx)
{
	struct mddev *mddev = log->rdev->mddev;
	struct r5conf *conf = mddev->private;
	struct stripe_head *sh, *next;

	if (ctx->data_only_stripes == 0)
		return;

	log->r5c_journal_mode = R5C_JOURNAL_MODE_WRITE_BACK;

	list_for_each_entry_safe(sh, next, &ctx->cached_list, lru) {
		r5c_make_stripe_write_out(sh);
		set_bit(STRIPE_HANDLE, &sh->state);
		list_del_init(&sh->lru);
		raid5_release_stripe(sh);
	}

	/* reuse conf->wait_for_quiescent in recovery */
	wait_event(conf->wait_for_quiescent,
		   atomic_read(&conf->active_stripes) == 0);

	log->r5c_journal_mode = R5C_JOURNAL_MODE_WRITE_THROUGH;
}

static int r5l_recovery_log(struct r5l_log *log)
{
	struct mddev *mddev = log->rdev->mddev;
	struct r5l_recovery_ctx *ctx;
	int ret;
	sector_t pos;

	ctx = kzalloc(sizeof(*ctx), GFP_KERNEL);
	if (!ctx)
		return -ENOMEM;

	ctx->pos = log->last_checkpoint;
	ctx->seq = log->last_cp_seq;
	INIT_LIST_HEAD(&ctx->cached_list);
	ctx->meta_page = alloc_page(GFP_KERNEL);

	if (!ctx->meta_page) {
		ret =  -ENOMEM;
		goto meta_page;
	}

	if (r5l_recovery_allocate_ra_pool(log, ctx) != 0) {
		ret = -ENOMEM;
		goto ra_pool;
	}

	ret = r5c_recovery_flush_log(log, ctx);

	if (ret)
		goto error;

	pos = ctx->pos;
	ctx->seq += 10000;

	if ((ctx->data_only_stripes == 0) && (ctx->data_parity_stripes == 0))
		pr_info("md/raid:%s: starting from clean shutdown\n",
			 mdname(mddev));
	else
		pr_info("md/raid:%s: recovering %d data-only stripes and %d data-parity stripes\n",
			 mdname(mddev), ctx->data_only_stripes,
			 ctx->data_parity_stripes);

	if (ctx->data_only_stripes == 0) {
		log->next_checkpoint = ctx->pos;
		r5l_log_write_empty_meta_block(log, ctx->pos, ctx->seq++);
		ctx->pos = r5l_ring_add(log, ctx->pos, BLOCK_SECTORS);
	} else if (r5c_recovery_rewrite_data_only_stripes(log, ctx)) {
		pr_err("md/raid:%s: failed to rewrite stripes to journal\n",
		       mdname(mddev));
		ret =  -EIO;
		goto error;
	}

	log->log_start = ctx->pos;
	log->seq = ctx->seq;
	log->last_checkpoint = pos;
	r5l_write_super(log, pos);

	r5c_recovery_flush_data_only_stripes(log, ctx);
	ret = 0;
error:
	r5l_recovery_free_ra_pool(log, ctx);
ra_pool:
	__free_page(ctx->meta_page);
meta_page:
	kfree(ctx);
	return ret;
}

static void r5l_write_super(struct r5l_log *log, sector_t cp)
{
	struct mddev *mddev = log->rdev->mddev;

	log->rdev->journal_tail = cp;
	set_bit(MD_SB_CHANGE_DEVS, &mddev->sb_flags);
}

static ssize_t r5c_journal_mode_show(struct mddev *mddev, char *page)
{
	struct r5conf *conf;
	int ret;

	ret = mddev_lock(mddev);
	if (ret)
		return ret;

	conf = mddev->private;
	if (!conf || !conf->log) {
		mddev_unlock(mddev);
		return 0;
	}

	switch (conf->log->r5c_journal_mode) {
	case R5C_JOURNAL_MODE_WRITE_THROUGH:
		ret = snprintf(
			page, PAGE_SIZE, "[%s] %s\n",
			r5c_journal_mode_str[R5C_JOURNAL_MODE_WRITE_THROUGH],
			r5c_journal_mode_str[R5C_JOURNAL_MODE_WRITE_BACK]);
		break;
	case R5C_JOURNAL_MODE_WRITE_BACK:
		ret = snprintf(
			page, PAGE_SIZE, "%s [%s]\n",
			r5c_journal_mode_str[R5C_JOURNAL_MODE_WRITE_THROUGH],
			r5c_journal_mode_str[R5C_JOURNAL_MODE_WRITE_BACK]);
		break;
	default:
		ret = 0;
	}
	mddev_unlock(mddev);
	return ret;
}

/*
 * Set journal cache mode on @mddev (external API initially needed by dm-raid).
 *
 * @mode as defined in 'enum r5c_journal_mode'.
 *
 */
int r5c_journal_mode_set(struct mddev *mddev, int mode)
{
	struct r5conf *conf;

	if (mode < R5C_JOURNAL_MODE_WRITE_THROUGH ||
	    mode > R5C_JOURNAL_MODE_WRITE_BACK)
		return -EINVAL;

	conf = mddev->private;
	if (!conf || !conf->log)
		return -ENODEV;

	if (raid5_calc_degraded(conf) > 0 &&
	    mode == R5C_JOURNAL_MODE_WRITE_BACK)
		return -EINVAL;

	mddev_suspend(mddev);
	conf->log->r5c_journal_mode = mode;
	mddev_resume(mddev);

	pr_debug("md/raid:%s: setting r5c cache mode to %d: %s\n",
		 mdname(mddev), mode, r5c_journal_mode_str[mode]);
	return 0;
}
EXPORT_SYMBOL(r5c_journal_mode_set);

static ssize_t r5c_journal_mode_store(struct mddev *mddev,
				      const char *page, size_t length)
{
	int mode = ARRAY_SIZE(r5c_journal_mode_str);
	size_t len = length;
	int ret;

	if (len < 2)
		return -EINVAL;

	if (page[len - 1] == '\n')
		len--;

	while (mode--)
		if (strlen(r5c_journal_mode_str[mode]) == len &&
		    !strncmp(page, r5c_journal_mode_str[mode], len))
			break;
	ret = mddev_lock(mddev);
	if (ret)
		return ret;
	ret = r5c_journal_mode_set(mddev, mode);
	mddev_unlock(mddev);
	return ret ?: length;
}

struct md_sysfs_entry
r5c_journal_mode = __ATTR(journal_mode, 0644,
			  r5c_journal_mode_show, r5c_journal_mode_store);

/*
 * Try handle write operation in caching phase. This function should only
 * be called in write-back mode.
 *
 * If all outstanding writes can be handled in caching phase, returns 0
 * If writes requires write-out phase, call r5c_make_stripe_write_out()
 * and returns -EAGAIN
 */
int r5c_try_caching_write(struct r5conf *conf,
			  struct stripe_head *sh,
			  struct stripe_head_state *s,
			  int disks)
{
	struct r5l_log *log = conf->log;
	int i;
	struct r5dev *dev;
	int to_cache = 0;
	void **pslot;
	sector_t tree_index;
	int ret;
	uintptr_t refcount;

	BUG_ON(!r5c_is_writeback(log));

	if (!test_bit(STRIPE_R5C_CACHING, &sh->state)) {
		/*
		 * There are two different scenarios here:
		 *  1. The stripe has some data cached, and it is sent to
		 *     write-out phase for reclaim
		 *  2. The stripe is clean, and this is the first write
		 *
		 * For 1, return -EAGAIN, so we continue with
		 * handle_stripe_dirtying().
		 *
		 * For 2, set STRIPE_R5C_CACHING and continue with caching
		 * write.
		 */

		/* case 1: anything injournal or anything in written */
		if (s->injournal > 0 || s->written > 0)
			return -EAGAIN;
		/* case 2 */
		set_bit(STRIPE_R5C_CACHING, &sh->state);
	}

	/*
	 * When run in degraded mode, array is set to write-through mode.
	 * This check helps drain pending write safely in the transition to
	 * write-through mode.
	 *
	 * When a stripe is syncing, the write is also handled in write
	 * through mode.
	 */
	if (s->failed || test_bit(STRIPE_SYNCING, &sh->state)) {
		r5c_make_stripe_write_out(sh);
		return -EAGAIN;
	}

	for (i = disks; i--; ) {
		dev = &sh->dev[i];
		/* if non-overwrite, use writing-out phase */
		if (dev->towrite && !test_bit(R5_OVERWRITE, &dev->flags) &&
		    !test_bit(R5_InJournal, &dev->flags)) {
			r5c_make_stripe_write_out(sh);
			return -EAGAIN;
		}
	}

	/* if the stripe is not counted in big_stripe_tree, add it now */
	if (!test_bit(STRIPE_R5C_PARTIAL_STRIPE, &sh->state) &&
	    !test_bit(STRIPE_R5C_FULL_STRIPE, &sh->state)) {
		tree_index = r5c_tree_index(conf, sh->sector);
		spin_lock(&log->tree_lock);
		pslot = radix_tree_lookup_slot(&log->big_stripe_tree,
					       tree_index);
		if (pslot) {
			refcount = (uintptr_t)radix_tree_deref_slot_protected(
				pslot, &log->tree_lock) >>
				R5C_RADIX_COUNT_SHIFT;
			radix_tree_replace_slot(
				&log->big_stripe_tree, pslot,
				(void *)((refcount + 1) << R5C_RADIX_COUNT_SHIFT));
		} else {
			/*
			 * this radix_tree_insert can fail safely, so no
			 * need to call radix_tree_preload()
			 */
			ret = radix_tree_insert(
				&log->big_stripe_tree, tree_index,
				(void *)(1 << R5C_RADIX_COUNT_SHIFT));
			if (ret) {
				spin_unlock(&log->tree_lock);
				r5c_make_stripe_write_out(sh);
				return -EAGAIN;
			}
		}
		spin_unlock(&log->tree_lock);

		/*
		 * set STRIPE_R5C_PARTIAL_STRIPE, this shows the stripe is
		 * counted in the radix tree
		 */
		set_bit(STRIPE_R5C_PARTIAL_STRIPE, &sh->state);
		atomic_inc(&conf->r5c_cached_partial_stripes);
	}

	for (i = disks; i--; ) {
		dev = &sh->dev[i];
		if (dev->towrite) {
			set_bit(R5_Wantwrite, &dev->flags);
			set_bit(R5_Wantdrain, &dev->flags);
			set_bit(R5_LOCKED, &dev->flags);
			to_cache++;
		}
	}

	if (to_cache) {
		set_bit(STRIPE_OP_BIODRAIN, &s->ops_request);
		/*
		 * set STRIPE_LOG_TRAPPED, which triggers r5c_cache_data()
		 * in ops_run_io(). STRIPE_LOG_TRAPPED will be cleared in
		 * r5c_handle_data_cached()
		 */
		set_bit(STRIPE_LOG_TRAPPED, &sh->state);
	}

	return 0;
}

/*
 * free extra pages (orig_page) we allocated for prexor
 */
void r5c_release_extra_page(struct stripe_head *sh)
{
	struct r5conf *conf = sh->raid_conf;
	int i;
	bool using_disk_info_extra_page;

	using_disk_info_extra_page =
		sh->dev[0].orig_page == conf->disks[0].extra_page;

	for (i = sh->disks; i--; )
		if (sh->dev[i].page != sh->dev[i].orig_page) {
			struct page *p = sh->dev[i].orig_page;

			sh->dev[i].orig_page = sh->dev[i].page;
			clear_bit(R5_OrigPageUPTDODATE, &sh->dev[i].flags);

			if (!using_disk_info_extra_page)
				put_page(p);
		}

	if (using_disk_info_extra_page) {
		clear_bit(R5C_EXTRA_PAGE_IN_USE, &conf->cache_state);
		md_wakeup_thread(conf->mddev->thread);
	}
}

void r5c_use_extra_page(struct stripe_head *sh)
{
	struct r5conf *conf = sh->raid_conf;
	int i;
	struct r5dev *dev;

	for (i = sh->disks; i--; ) {
		dev = &sh->dev[i];
		if (dev->orig_page != dev->page)
			put_page(dev->orig_page);
		dev->orig_page = conf->disks[i].extra_page;
	}
}

/*
 * clean up the stripe (clear R5_InJournal for dev[pd_idx] etc.) after the
 * stripe is committed to RAID disks.
 */
void r5c_finish_stripe_write_out(struct r5conf *conf,
				 struct stripe_head *sh,
				 struct stripe_head_state *s)
{
	struct r5l_log *log = conf->log;
	int i;
	int do_wakeup = 0;
	sector_t tree_index;
	void **pslot;
	uintptr_t refcount;

	if (!log || !test_bit(R5_InJournal, &sh->dev[sh->pd_idx].flags))
		return;

	WARN_ON(test_bit(STRIPE_R5C_CACHING, &sh->state));
	clear_bit(R5_InJournal, &sh->dev[sh->pd_idx].flags);

	if (log->r5c_journal_mode == R5C_JOURNAL_MODE_WRITE_THROUGH)
		return;

	for (i = sh->disks; i--; ) {
		clear_bit(R5_InJournal, &sh->dev[i].flags);
		if (test_and_clear_bit(R5_Overlap, &sh->dev[i].flags))
			do_wakeup = 1;
	}

	/*
	 * analyse_stripe() runs before r5c_finish_stripe_write_out(),
	 * We updated R5_InJournal, so we also update s->injournal.
	 */
	s->injournal = 0;

	if (test_and_clear_bit(STRIPE_FULL_WRITE, &sh->state))
		if (atomic_dec_and_test(&conf->pending_full_writes))
			md_wakeup_thread(conf->mddev->thread);

	if (do_wakeup)
		wake_up(&conf->wait_for_overlap);

	spin_lock_irq(&log->stripe_in_journal_lock);
	list_del_init(&sh->r5c);
	spin_unlock_irq(&log->stripe_in_journal_lock);
	sh->log_start = MaxSector;

	atomic_dec(&log->stripe_in_journal_count);
	r5c_update_log_state(log);

	/* stop counting this stripe in big_stripe_tree */
	if (test_bit(STRIPE_R5C_PARTIAL_STRIPE, &sh->state) ||
	    test_bit(STRIPE_R5C_FULL_STRIPE, &sh->state)) {
		tree_index = r5c_tree_index(conf, sh->sector);
		spin_lock(&log->tree_lock);
		pslot = radix_tree_lookup_slot(&log->big_stripe_tree,
					       tree_index);
		BUG_ON(pslot == NULL);
		refcount = (uintptr_t)radix_tree_deref_slot_protected(
			pslot, &log->tree_lock) >>
			R5C_RADIX_COUNT_SHIFT;
		if (refcount == 1)
			radix_tree_delete(&log->big_stripe_tree, tree_index);
		else
			radix_tree_replace_slot(
				&log->big_stripe_tree, pslot,
				(void *)((refcount - 1) << R5C_RADIX_COUNT_SHIFT));
		spin_unlock(&log->tree_lock);
	}

	if (test_and_clear_bit(STRIPE_R5C_PARTIAL_STRIPE, &sh->state)) {
		BUG_ON(atomic_read(&conf->r5c_cached_partial_stripes) == 0);
		atomic_dec(&conf->r5c_flushing_partial_stripes);
		atomic_dec(&conf->r5c_cached_partial_stripes);
	}

	if (test_and_clear_bit(STRIPE_R5C_FULL_STRIPE, &sh->state)) {
		BUG_ON(atomic_read(&conf->r5c_cached_full_stripes) == 0);
		atomic_dec(&conf->r5c_flushing_full_stripes);
		atomic_dec(&conf->r5c_cached_full_stripes);
	}

	r5l_append_flush_payload(log, sh->sector);
	/* stripe is flused to raid disks, we can do resync now */
	if (test_bit(STRIPE_SYNC_REQUESTED, &sh->state))
		set_bit(STRIPE_HANDLE, &sh->state);
}

int r5c_cache_data(struct r5l_log *log, struct stripe_head *sh)
{
	struct r5conf *conf = sh->raid_conf;
	int pages = 0;
	int reserve;
	int i;
	int ret = 0;

	BUG_ON(!log);

	for (i = 0; i < sh->disks; i++) {
		void *addr;

		if (!test_bit(R5_Wantwrite, &sh->dev[i].flags))
			continue;
		addr = kmap_atomic(sh->dev[i].page);
		sh->dev[i].log_checksum = crc32c_le(log->uuid_checksum,
						    addr, PAGE_SIZE);
		kunmap_atomic(addr);
		pages++;
	}
	WARN_ON(pages == 0);

	/*
	 * The stripe must enter state machine again to call endio, so
	 * don't delay.
	 */
	clear_bit(STRIPE_DELAYED, &sh->state);
	atomic_inc(&sh->count);

	mutex_lock(&log->io_mutex);
	/* meta + data */
	reserve = (1 + pages) << (PAGE_SHIFT - 9);

	if (test_bit(R5C_LOG_CRITICAL, &conf->cache_state) &&
	    sh->log_start == MaxSector)
		r5l_add_no_space_stripe(log, sh);
	else if (!r5l_has_free_space(log, reserve)) {
		if (sh->log_start == log->last_checkpoint)
			BUG();
		else
			r5l_add_no_space_stripe(log, sh);
	} else {
		ret = r5l_log_stripe(log, sh, pages, 0);
		if (ret) {
			spin_lock_irq(&log->io_list_lock);
			list_add_tail(&sh->log_list, &log->no_mem_stripes);
			spin_unlock_irq(&log->io_list_lock);
		}
	}

	mutex_unlock(&log->io_mutex);
	return 0;
}

/* check whether this big stripe is in write back cache. */
bool r5c_big_stripe_cached(struct r5conf *conf, sector_t sect)
{
	struct r5l_log *log = conf->log;
	sector_t tree_index;
	void *slot;

	if (!log)
		return false;

	WARN_ON_ONCE(!rcu_read_lock_held());
	tree_index = r5c_tree_index(conf, sect);
	slot = radix_tree_lookup(&log->big_stripe_tree, tree_index);
	return slot != NULL;
}

static int r5l_load_log(struct r5l_log *log)
{
	struct md_rdev *rdev = log->rdev;
	struct page *page;
	struct r5l_meta_block *mb;
	sector_t cp = log->rdev->journal_tail;
	u32 stored_crc, expected_crc;
	bool create_super = false;
	int ret = 0;

	/* Make sure it's valid */
	if (cp >= rdev->sectors || round_down(cp, BLOCK_SECTORS) != cp)
		cp = 0;
	page = alloc_page(GFP_KERNEL);
	if (!page)
		return -ENOMEM;

	if (!sync_page_io(rdev, cp, PAGE_SIZE, page, REQ_OP_READ, 0, false)) {
		ret = -EIO;
		goto ioerr;
	}
	mb = page_address(page);

	if (le32_to_cpu(mb->magic) != R5LOG_MAGIC ||
	    mb->version != R5LOG_VERSION) {
		create_super = true;
		goto create;
	}
	stored_crc = le32_to_cpu(mb->checksum);
	mb->checksum = 0;
	expected_crc = crc32c_le(log->uuid_checksum, mb, PAGE_SIZE);
	if (stored_crc != expected_crc) {
		create_super = true;
		goto create;
	}
	if (le64_to_cpu(mb->position) != cp) {
		create_super = true;
		goto create;
	}
create:
	if (create_super) {
		log->last_cp_seq = prandom_u32();
		cp = 0;
		r5l_log_write_empty_meta_block(log, cp, log->last_cp_seq);
		/*
		 * Make sure super points to correct address. Log might have
		 * data very soon. If super hasn't correct log tail address,
		 * recovery can't find the log
		 */
		r5l_write_super(log, cp);
	} else
		log->last_cp_seq = le64_to_cpu(mb->seq);

	log->device_size = round_down(rdev->sectors, BLOCK_SECTORS);
	log->max_free_space = log->device_size >> RECLAIM_MAX_FREE_SPACE_SHIFT;
	if (log->max_free_space > RECLAIM_MAX_FREE_SPACE)
		log->max_free_space = RECLAIM_MAX_FREE_SPACE;
	log->last_checkpoint = cp;

	__free_page(page);

	if (create_super) {
		log->log_start = r5l_ring_add(log, cp, BLOCK_SECTORS);
		log->seq = log->last_cp_seq + 1;
		log->next_checkpoint = cp;
	} else
		ret = r5l_recovery_log(log);

	r5c_update_log_state(log);
	return ret;
ioerr:
	__free_page(page);
	return ret;
}

int r5l_start(struct r5l_log *log)
{
	int ret;

	if (!log)
		return 0;

	ret = r5l_load_log(log);
	if (ret) {
		struct mddev *mddev = log->rdev->mddev;
		struct r5conf *conf = mddev->private;

		r5l_exit_log(conf);
	}
	return ret;
}

void r5c_update_on_rdev_error(struct mddev *mddev, struct md_rdev *rdev)
{
	struct r5conf *conf = mddev->private;
	struct r5l_log *log = conf->log;

	if (!log)
		return;

	if ((raid5_calc_degraded(conf) > 0 ||
	     test_bit(Journal, &rdev->flags)) &&
	    conf->log->r5c_journal_mode == R5C_JOURNAL_MODE_WRITE_BACK)
		schedule_work(&log->disable_writeback_work);
}

int r5l_init_log(struct r5conf *conf, struct md_rdev *rdev)
{
	struct request_queue *q = bdev_get_queue(rdev->bdev);
	struct r5l_log *log;
	char b[BDEVNAME_SIZE];

	pr_debug("md/raid:%s: using device %s as journal\n",
		 mdname(conf->mddev), bdevname(rdev->bdev, b));

	if (PAGE_SIZE != 4096)
		return -EINVAL;

	/*
	 * The PAGE_SIZE must be big enough to hold 1 r5l_meta_block and
	 * raid_disks r5l_payload_data_parity.
	 *
	 * Write journal and cache does not work for very big array
	 * (raid_disks > 203)
	 */
	if (sizeof(struct r5l_meta_block) +
	    ((sizeof(struct r5l_payload_data_parity) + sizeof(__le32)) *
	     conf->raid_disks) > PAGE_SIZE) {
		pr_err("md/raid:%s: write journal/cache doesn't work for array with %d disks\n",
		       mdname(conf->mddev), conf->raid_disks);
		return -EINVAL;
	}

	log = kzalloc(sizeof(*log), GFP_KERNEL);
	if (!log)
		return -ENOMEM;
	log->rdev = rdev;

	log->need_cache_flush = test_bit(QUEUE_FLAG_WC, &q->queue_flags) != 0;

	log->uuid_checksum = crc32c_le(~0, rdev->mddev->uuid,
				       sizeof(rdev->mddev->uuid));

	mutex_init(&log->io_mutex);

	spin_lock_init(&log->io_list_lock);
	INIT_LIST_HEAD(&log->running_ios);
	INIT_LIST_HEAD(&log->io_end_ios);
	INIT_LIST_HEAD(&log->flushing_ios);
	INIT_LIST_HEAD(&log->finished_ios);
	bio_init(&log->flush_bio, NULL, 0);

	log->io_kc = KMEM_CACHE(r5l_io_unit, 0);
	if (!log->io_kc)
		goto io_kc;

	log->io_pool = mempool_create_slab_pool(R5L_POOL_SIZE, log->io_kc);
	if (!log->io_pool)
		goto io_pool;

	log->bs = bioset_create(R5L_POOL_SIZE, 0, BIOSET_NEED_BVECS);
	if (!log->bs)
		goto io_bs;

	log->meta_pool = mempool_create_page_pool(R5L_POOL_SIZE, 0);
	if (!log->meta_pool)
		goto out_mempool;

	spin_lock_init(&log->tree_lock);
	INIT_RADIX_TREE(&log->big_stripe_tree, GFP_NOWAIT | __GFP_NOWARN);

	log->reclaim_thread = md_register_thread(r5l_reclaim_thread,
						 log->rdev->mddev, "reclaim");
	if (!log->reclaim_thread)
		goto reclaim_thread;
	log->reclaim_thread->timeout = R5C_RECLAIM_WAKEUP_INTERVAL;

	init_waitqueue_head(&log->iounit_wait);

	INIT_LIST_HEAD(&log->no_mem_stripes);

	INIT_LIST_HEAD(&log->no_space_stripes);
	spin_lock_init(&log->no_space_stripes_lock);

	INIT_WORK(&log->deferred_io_work, r5l_submit_io_async);
	INIT_WORK(&log->disable_writeback_work, r5c_disable_writeback_async);

	log->r5c_journal_mode = R5C_JOURNAL_MODE_WRITE_THROUGH;
	INIT_LIST_HEAD(&log->stripe_in_journal_list);
	spin_lock_init(&log->stripe_in_journal_lock);
	atomic_set(&log->stripe_in_journal_count, 0);

	rcu_assign_pointer(conf->log, log);

	set_bit(MD_HAS_JOURNAL, &conf->mddev->flags);
	return 0;

	rcu_assign_pointer(conf->log, NULL);
	md_unregister_thread(&log->reclaim_thread);
reclaim_thread:
	mempool_destroy(log->meta_pool);
out_mempool:
	bioset_free(log->bs);
io_bs:
	mempool_destroy(log->io_pool);
io_pool:
	kmem_cache_destroy(log->io_kc);
io_kc:
	kfree(log);
	return -EINVAL;
}

void r5l_exit_log(struct r5conf *conf)
{
	struct r5l_log *log = conf->log;

	conf->log = NULL;
	synchronize_rcu();

	/* Ensure disable_writeback_work wakes up and exits */
	wake_up(&conf->mddev->sb_wait);
	flush_work(&log->disable_writeback_work);
	md_unregister_thread(&log->reclaim_thread);
	mempool_destroy(log->meta_pool);
	bioset_free(log->bs);
	mempool_destroy(log->io_pool);
	kmem_cache_destroy(log->io_kc);
	kfree(log);
}<|MERGE_RESOLUTION|>--- conflicted
+++ resolved
@@ -1589,11 +1589,6 @@
 void r5l_quiesce(struct r5l_log *log, int quiesce)
 {
 	struct mddev *mddev;
-<<<<<<< HEAD
-	if (!log)
-		return;
-=======
->>>>>>> 661e50bc
 
 	if (quiesce) {
 		/* make sure r5l_write_super_and_discard_space exits */
