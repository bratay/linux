menu "Kernel hacking"

source "lib/Kconfig.debug"

config STRICT_DEVMEM
	bool "Filter access to /dev/mem"
	depends on MMU
	---help---
	  If this option is disabled, you allow userspace (root) access to all
	  of memory, including kernel and userspace memory. Accidental
	  access to this is obviously disastrous, but specific access can
	  be used by people debugging the kernel.

	  If this option is switched on, the /dev/mem file only allows
	  userspace access to memory mapped peripherals.

          If in doubt, say Y.

# RMK wants arm kernels compiled with frame pointers or stack unwinding.
# If you know what you are doing and are willing to live without stack
# traces, you can get a slightly smaller kernel by setting this option to
# n, but then RMK will have to kill you ;).
config FRAME_POINTER
	bool
	depends on !THUMB2_KERNEL
	default y if !ARM_UNWIND || FUNCTION_GRAPH_TRACER
	help
	  If you say N here, the resulting kernel will be slightly smaller and
	  faster. However, if neither FRAME_POINTER nor ARM_UNWIND are enabled,
	  when a problem occurs with the kernel, the information that is
	  reported is severely limited.

config ARM_UNWIND
	bool "Enable stack unwinding support (EXPERIMENTAL)"
	depends on AEABI
	default y
	help
	  This option enables stack unwinding support in the kernel
	  using the information automatically generated by the
	  compiler. The resulting kernel image is slightly bigger but
	  the performance is not affected. Currently, this feature
	  only works with EABI compilers. If unsure say Y.

config OLD_MCOUNT
	bool
	depends on FUNCTION_TRACER && FRAME_POINTER
	default y

config DEBUG_USER
	bool "Verbose user fault messages"
	help
	  When a user program crashes due to an exception, the kernel can
	  print a brief message explaining what the problem was. This is
	  sometimes helpful for debugging but serves no purpose on a
	  production system. Most people should say N here.

	  In addition, you need to pass user_debug=N on the kernel command
	  line to enable this feature.  N consists of the sum of:

	      1 - undefined instruction events
	      2 - system calls
	      4 - invalid data aborts
	      8 - SIGSEGV faults
	     16 - SIGBUS faults

# These options are only for real kernel hackers who want to get their hands dirty.
config DEBUG_LL
	bool "Kernel low-level debugging functions (read help!)"
	depends on DEBUG_KERNEL
	help
	  Say Y here to include definitions of printascii, printch, printhex
	  in the kernel.  This is helpful if you are debugging code that
	  executes before the console is initialized.

	  Note that selecting this option will limit the kernel to a single
	  UART definition, as specified below. Attempting to boot the kernel
	  image on a different platform *will not work*, so this option should
	  not be enabled for kernels that are intended to be portable.

choice
	prompt "Kernel low-level debugging port"
	depends on DEBUG_LL

	config AT91_DEBUG_LL_DBGU0
		bool "Kernel low-level debugging on rm9200, 9260/9g20, 9261/9g10 and 9rl"
		depends on HAVE_AT91_DBGU0

	config AT91_DEBUG_LL_DBGU1
		bool "Kernel low-level debugging on 9263 and 9g45"
		depends on HAVE_AT91_DBGU1

	config DEBUG_BCM2835
		bool "Kernel low-level debugging on BCM2835 PL011 UART"
		depends on ARCH_BCM2835

	config DEBUG_CLPS711X_UART1
		bool "Kernel low-level debugging messages via UART1"
		depends on ARCH_CLPS711X
		help
		  Say Y here if you want the debug print routines to direct
		  their output to the first serial port on these devices.

	config DEBUG_CLPS711X_UART2
		bool "Kernel low-level debugging messages via UART2"
		depends on ARCH_CLPS711X
		help
		  Say Y here if you want the debug print routines to direct
		  their output to the second serial port on these devices.

	config DEBUG_CNS3XXX
		bool "Kernel Kernel low-level debugging on Cavium Networks CNS3xxx"
		depends on ARCH_CNS3XXX
		help
		  Say Y here if you want the debug print routines to direct
                  their output to the CNS3xxx UART0.

	config DEBUG_DAVINCI_DA8XX_UART1
		bool "Kernel low-level debugging on DaVinci DA8XX using UART1"
		depends on ARCH_DAVINCI_DA8XX
		help
		  Say Y here if you want the debug print routines to direct
		  their output to UART1 serial port on DaVinci DA8XX devices.

	config DEBUG_DAVINCI_DA8XX_UART2
		bool "Kernel low-level debugging on DaVinci DA8XX using UART2"
		depends on ARCH_DAVINCI_DA8XX
		help
		  Say Y here if you want the debug print routines to direct
		  their output to UART2 serial port on DaVinci DA8XX devices.

	config DEBUG_DAVINCI_DMx_UART0
		bool "Kernel low-level debugging on DaVinci DMx using UART0"
		depends on ARCH_DAVINCI_DMx
		help
		  Say Y here if you want the debug print routines to direct
		  their output to UART0 serial port on DaVinci DMx devices.

	config DEBUG_DAVINCI_TNETV107X_UART1
		bool "Kernel low-level debugging on DaVinci TNETV107x using UART1"
		depends on ARCH_DAVINCI_TNETV107X
		help
		  Say Y here if you want the debug print routines to direct
		  their output to UART1 serial port on DaVinci TNETV107X
		  devices.

	config DEBUG_ZYNQ_UART0
		bool "Kernel low-level debugging on Xilinx Zynq using UART0"
		depends on ARCH_ZYNQ
		help
		  Say Y here if you want the debug print routines to direct
		  their output to UART0 on the Zynq platform.

	config DEBUG_ZYNQ_UART1
		bool "Kernel low-level debugging on Xilinx Zynq using UART1"
		depends on ARCH_ZYNQ
		help
		  Say Y here if you want the debug print routines to direct
		  their output to UART1 on the Zynq platform.

		  If you have a ZC702 board and want early boot messages to
		  appear on the USB serial adaptor, select this option.

	config DEBUG_DC21285_PORT
		bool "Kernel low-level debugging messages via footbridge serial port"
		depends on FOOTBRIDGE
		help
		  Say Y here if you want the debug print routines to direct
		  their output to the serial port in the DC21285 (Footbridge).

	config DEBUG_FOOTBRIDGE_COM1
		bool "Kernel low-level debugging messages via footbridge 8250 at PCI COM1"
		depends on FOOTBRIDGE
		help
		  Say Y here if you want the debug print routines to direct
		  their output to the 8250 at PCI COM1.

	config DEBUG_HIGHBANK_UART
		bool "Kernel low-level debugging messages via Highbank UART"
		depends on ARCH_HIGHBANK
		help
		  Say Y here if you want the debug print routines to direct
		  their output to the UART on Highbank based devices.

	config DEBUG_IMX1_UART
		bool "i.MX1 Debug UART"
		depends on SOC_IMX1
		help
		  Say Y here if you want kernel low-level debugging support
		  on i.MX1.

	config DEBUG_IMX23_UART
		bool "i.MX23 Debug UART"
		depends on SOC_IMX23
		help
		  Say Y here if you want kernel low-level debugging support
		  on i.MX23.

	config DEBUG_IMX25_UART
		bool "i.MX25 Debug UART"
		depends on SOC_IMX25
		help
		  Say Y here if you want kernel low-level debugging support
		  on i.MX25.

	config DEBUG_IMX21_IMX27_UART
		bool "i.MX21 and i.MX27 Debug UART"
		depends on SOC_IMX21 || SOC_IMX27
		help
		  Say Y here if you want kernel low-level debugging support
		  on i.MX21 or i.MX27.

	config DEBUG_IMX28_UART
		bool "i.MX28 Debug UART"
		depends on SOC_IMX28
		help
		  Say Y here if you want kernel low-level debugging support
		  on i.MX28.

	config DEBUG_IMX31_UART
		bool "i.MX31 Debug UART"
		depends on SOC_IMX31
		help
		  Say Y here if you want kernel low-level debugging support
		  on i.MX31.

	config DEBUG_IMX35_UART
		bool "i.MX35 Debug UART"
		depends on SOC_IMX35
		help
		  Say Y here if you want kernel low-level debugging support
		  on i.MX35.

	config DEBUG_IMX51_UART
		bool "i.MX51 Debug UART"
		depends on SOC_IMX51
		help
		  Say Y here if you want kernel low-level debugging support
		  on i.MX51.

	config DEBUG_IMX53_UART
		bool "i.MX53 Debug UART"
		depends on SOC_IMX53
		help
		  Say Y here if you want kernel low-level debugging support
		  on i.MX53.

	config DEBUG_IMX6Q_UART
		bool "i.MX6Q Debug UART"
		depends on SOC_IMX6Q
		help
		  Say Y here if you want kernel low-level debugging support
		  on i.MX6Q.

	config DEBUG_MMP_UART2
		bool "Kernel low-level debugging message via MMP UART2"
		depends on ARCH_MMP
		help
		  Say Y here if you want kernel low-level debugging support
		  on MMP UART2.

	config DEBUG_MMP_UART3
		bool "Kernel low-level debugging message via MMP UART3"
		depends on ARCH_MMP
		help
		  Say Y here if you want kernel low-level debugging support
		  on MMP UART3.

	config DEBUG_MSM_UART1
		bool "Kernel low-level debugging messages via MSM UART1"
		depends on ARCH_MSM7X00A || ARCH_MSM7X30 || ARCH_QSD8X50
		help
		  Say Y here if you want the debug print routines to direct
		  their output to the first serial port on MSM devices.

	config DEBUG_MSM_UART2
		bool "Kernel low-level debugging messages via MSM UART2"
		depends on ARCH_MSM7X00A || ARCH_MSM7X30 || ARCH_QSD8X50
		help
		  Say Y here if you want the debug print routines to direct
		  their output to the second serial port on MSM devices.

	config DEBUG_MSM_UART3
		bool "Kernel low-level debugging messages via MSM UART3"
		depends on ARCH_MSM7X00A || ARCH_MSM7X30 || ARCH_QSD8X50
		help
		  Say Y here if you want the debug print routines to direct
		  their output to the third serial port on MSM devices.

	config DEBUG_MSM8660_UART
		bool "Kernel low-level debugging messages via MSM 8660 UART"
		depends on ARCH_MSM8X60
		select MSM_HAS_DEBUG_UART_HS
		help
		  Say Y here if you want the debug print routines to direct
		  their output to the serial port on MSM 8660 devices.

	config DEBUG_MSM8960_UART
		bool "Kernel low-level debugging messages via MSM 8960 UART"
		depends on ARCH_MSM8960
		select MSM_HAS_DEBUG_UART_HS
		help
		  Say Y here if you want the debug print routines to direct
		  their output to the serial port on MSM 8960 devices.

	config DEBUG_MVEBU_UART
		bool "Kernel low-level debugging messages via MVEBU UART"
		depends on ARCH_MVEBU
		help
		  Say Y here if you want kernel low-level debugging support
		  on MVEBU based platforms.

	config DEBUG_NOMADIK_UART
		bool "Kernel low-level debugging messages via NOMADIK UART"
		depends on ARCH_NOMADIK
		help
		  Say Y here if you want kernel low-level debugging support
		  on NOMADIK based platforms.

	config DEBUG_OMAP2PLUS_UART
		bool "Kernel low-level debugging messages via OMAP2PLUS UART"
		depends on ARCH_OMAP2PLUS
		help
		  Say Y here if you want kernel low-level debugging support
		  on OMAP2PLUS based platforms.

	config DEBUG_PICOXCELL_UART
		depends on ARCH_PICOXCELL
		bool "Use PicoXcell UART for low-level debug"
		help
		  Say Y here if you want kernel low-level debugging support
		  on PicoXcell based platforms.

	config DEBUG_REALVIEW_STD_PORT
		bool "RealView Default UART"
		depends on ARCH_REALVIEW
		help
		  Say Y here if you want the debug print routines to direct
		  their output to the serial port on RealView EB, PB11MP, PBA8
		  and PBX platforms.

	config DEBUG_REALVIEW_PB1176_PORT
		bool "RealView PB1176 UART"
		depends on MACH_REALVIEW_PB1176
		help
		  Say Y here if you want the debug print routines to direct
		  their output to the standard serial port on the RealView
		  PB1176 platform.

	config DEBUG_S3C_UART0
		depends on PLAT_SAMSUNG
		bool "Use S3C UART 0 for low-level debug"
		help
		  Say Y here if you want the debug print routines to direct
		  their output to UART 0. The port must have been initialised
		  by the boot-loader before use.

		  The uncompressor code port configuration is now handled
		  by CONFIG_S3C_LOWLEVEL_UART_PORT.

	config DEBUG_S3C_UART1
		depends on PLAT_SAMSUNG
		bool "Use S3C UART 1 for low-level debug"
		help
		  Say Y here if you want the debug print routines to direct
		  their output to UART 1. The port must have been initialised
		  by the boot-loader before use.

		  The uncompressor code port configuration is now handled
		  by CONFIG_S3C_LOWLEVEL_UART_PORT.

	config DEBUG_S3C_UART2
		depends on PLAT_SAMSUNG
		bool "Use S3C UART 2 for low-level debug"
		help
		  Say Y here if you want the debug print routines to direct
		  their output to UART 2. The port must have been initialised
		  by the boot-loader before use.

		  The uncompressor code port configuration is now handled
		  by CONFIG_S3C_LOWLEVEL_UART_PORT.

	config DEBUG_S3C_UART3
		depends on PLAT_SAMSUNG && ARCH_EXYNOS
		bool "Use S3C UART 3 for low-level debug"
		help
		  Say Y here if you want the debug print routines to direct
		  their output to UART 3. The port must have been initialised
		  by the boot-loader before use.

		  The uncompressor code port configuration is now handled
		  by CONFIG_S3C_LOWLEVEL_UART_PORT.

	config DEBUG_SOCFPGA_UART
		depends on ARCH_SOCFPGA
		bool "Use SOCFPGA UART for low-level debug"
		help
		  Say Y here if you want kernel low-level debugging support
		  on SOCFPGA based platforms.

	config DEBUG_SUNXI_UART0
		bool "Kernel low-level debugging messages via sunXi UART0"
		depends on ARCH_SUNXI
		help
		  Say Y here if you want kernel low-level debugging support
		  on Allwinner A1X based platforms on the UART0.

	config DEBUG_SUNXI_UART1
		bool "Kernel low-level debugging messages via sunXi UART1"
		depends on ARCH_SUNXI
		help
		  Say Y here if you want kernel low-level debugging support
		  on Allwinner A1X based platforms on the UART1.

	config DEBUG_TEGRA_UART
		depends on ARCH_TEGRA
		bool "Use Tegra UART for low-level debug"
		help
		  Say Y here if you want kernel low-level debugging support
		  on Tegra based platforms.

	config DEBUG_SIRFPRIMA2_UART1
		bool "Kernel low-level debugging messages via SiRFprimaII UART1"
		depends on ARCH_PRIMA2
		help
		  Say Y here if you want the debug print routines to direct
		  their output to the uart1 port on SiRFprimaII devices.

	config DEBUG_SIRFMARCO_UART1
		bool "Kernel low-level debugging messages via SiRFmarco UART1"
		depends on ARCH_MARCO
		help
		  Say Y here if you want the debug print routines to direct
		  their output to the uart1 port on SiRFmarco devices.

	config DEBUG_VEXPRESS_UART0_DETECT
		bool "Autodetect UART0 on Versatile Express Cortex-A core tiles"
		depends on ARCH_VEXPRESS && CPU_CP15_MMU
		help
		  This option enables a simple heuristic which tries to determine
		  the motherboard's memory map variant (original or RS1) and then
		  choose the relevant UART0 base address.

		  Note that this will only work with standard A-class core tiles,
		  and may fail with non-standard SMM or custom software models.

	config DEBUG_VEXPRESS_UART0_CA9
		bool "Use PL011 UART0 at 0x10009000 (V2P-CA9 core tile)"
		depends on ARCH_VEXPRESS
		help
		  This option selects UART0 at 0x10009000. Except for custom models,
		  this applies only to the V2P-CA9 tile.

	config DEBUG_VEXPRESS_UART0_RS1
		bool "Use PL011 UART0 at 0x1c090000 (RS1 complaint tiles)"
		depends on ARCH_VEXPRESS
		help
		  This option selects UART0 at 0x1c090000. This applies to most
		  of the tiles using the RS1 memory map, including all new A-class
		  core tiles, FPGA-based SMMs and software models.

	config DEBUG_VT8500_UART0
		bool "Use UART0 on VIA/Wondermedia SoCs"
		depends on ARCH_VT8500
		help
		  This option selects UART0 on VIA/Wondermedia System-on-a-chip
		  devices, including VT8500, WM8505, WM8650 and WM8850.

	config DEBUG_LL_UART_NONE
		bool "No low-level debugging UART"
		depends on !ARCH_MULTIPLATFORM
		help
		  Say Y here if your platform doesn't provide a UART option
		  below. This relies on your platform choosing the right UART
		  definition internally in order for low-level debugging to
		  work.

	config DEBUG_ICEDCC
		bool "Kernel low-level debugging via EmbeddedICE DCC channel"
		help
		  Say Y here if you want the debug print routines to direct
		  their output to the EmbeddedICE macrocell's DCC channel using
		  co-processor 14. This is known to work on the ARM9 style ICE
		  channel and on the XScale with the PEEDI.

		  Note that the system will appear to hang during boot if there
		  is nothing connected to read from the DCC.

	config DEBUG_SEMIHOSTING
		bool "Kernel low-level debug output via semihosting I/O"
		help
		  Semihosting enables code running on an ARM target to use
		  the I/O facilities on a host debugger/emulator through a
		  simple SVC call. The host debugger or emulator must have
		  semihosting enabled for the special svc call to be trapped
		  otherwise the kernel will crash.

		  This is known to work with OpenOCD, as well as
		  ARM's Fast Models, or any other controlling environment
		  that implements semihosting.

		  For more details about semihosting, please see
		  chapter 8 of DUI0203I_rvct_developer_guide.pdf from ARM Ltd.

endchoice

config DEBUG_IMX_UART_PORT
	int "i.MX Debug UART Port Selection" if DEBUG_IMX1_UART || \
						DEBUG_IMX25_UART || \
						DEBUG_IMX21_IMX27_UART || \
						DEBUG_IMX31_UART || \
						DEBUG_IMX35_UART || \
						DEBUG_IMX51_UART || \
						DEBUG_IMX50_IMX53_UART || \
						DEBUG_IMX6Q_UART
	default 1
	help
	  Choose UART port on which kernel low-level debug messages
	  should be output.

choice
	prompt "Low-level debug console UART"
	depends on DEBUG_OMAP2PLUS_UART

	config DEBUG_OMAP2UART1
		bool "OMAP2/3/4 UART1 (omap2/3 sdp boards and some omap3 boards)"
		help
		  This covers at least h4, 2430sdp, 3430sdp, 3630sdp,
		  omap3 torpedo and 3530 lv som.

	config DEBUG_OMAP2UART2
		bool "OMAP2/3/4 UART2"

	config DEBUG_OMAP2UART3
		bool "OMAP2 UART3 (n8x0)"

	config DEBUG_OMAP3UART3
		bool "OMAP3 UART3 (most omap3 boards)"
		help
		  This covers at least cm_t3x, beagle, crane, devkit8000,
		  igep00x0, ldp, n900, n9(50), pandora, overo, touchbook,
		  and 3517evm.

	config DEBUG_OMAP4UART3
		bool "OMAP4/5 UART3 (omap4 blaze, panda, omap5 sevm)"

	config DEBUG_OMAP3UART4
		bool "OMAP36XX UART4"

	config DEBUG_OMAP4UART4
		bool "OMAP4/5 UART4"

	config DEBUG_TI81XXUART1
		bool "TI81XX UART1 (ti8148evm)"

	config DEBUG_TI81XXUART2
		bool "TI81XX UART2"

	config DEBUG_TI81XXUART3
		bool "TI81XX UART3 (ti8168evm)"

	config DEBUG_AM33XXUART1
		bool "AM33XX UART1"

	config DEBUG_ZOOM_UART
		bool "Zoom2/3 UART"
endchoice

choice
	prompt "Low-level debug console UART"
	depends on DEBUG_LL && DEBUG_TEGRA_UART

	config TEGRA_DEBUG_UART_AUTO_ODMDATA
	bool "Via ODMDATA"
	help
	  Automatically determines which UART to use for low-level debug based
	  on the ODMDATA value. This value is part of the BCT, and is written
	  to the boot memory device using nvflash, or other flashing tool.
	  When bits 19:18 are 3, then bits 17:15 indicate which UART to use;
	  0/1/2/3/4 are UART A/B/C/D/E.

	config TEGRA_DEBUG_UARTA
		bool "UART A"

	config TEGRA_DEBUG_UARTB
		bool "UART B"

	config TEGRA_DEBUG_UARTC
		bool "UART C"

	config TEGRA_DEBUG_UARTD
		bool "UART D"

	config TEGRA_DEBUG_UARTE
		bool "UART E"

endchoice

config DEBUG_LL_INCLUDE
	string
<<<<<<< HEAD
	default "debug/cns3xxx.S" if DEBUG_CNS3XXX
=======
	default "debug/bcm2835.S" if DEBUG_BCM2835
>>>>>>> f1ac922d
	default "debug/icedcc.S" if DEBUG_ICEDCC
	default "debug/imx.S" if DEBUG_IMX1_UART || \
				 DEBUG_IMX25_UART || \
				 DEBUG_IMX21_IMX27_UART || \
				 DEBUG_IMX31_UART || \
				 DEBUG_IMX35_UART || \
				 DEBUG_IMX51_UART || \
				 DEBUG_IMX53_UART ||\
				 DEBUG_IMX6Q_UART
	default "debug/highbank.S" if DEBUG_HIGHBANK_UART
	default "debug/mvebu.S" if DEBUG_MVEBU_UART
	default "debug/nomadik.S" if DEBUG_NOMADIK_UART
	default "debug/omap2plus.S" if DEBUG_OMAP2PLUS_UART
	default "debug/picoxcell.S" if DEBUG_PICOXCELL_UART
	default "debug/sirf.S" if DEBUG_SIRFPRIMA2_UART1 || DEBUG_SIRFMARCO_UART1
	default "debug/socfpga.S" if DEBUG_SOCFPGA_UART
	default "debug/sunxi.S" if DEBUG_SUNXI_UART0 || DEBUG_SUNXI_UART1
	default "debug/vexpress.S" if DEBUG_VEXPRESS_UART0_DETECT || \
		DEBUG_VEXPRESS_UART0_CA9 || DEBUG_VEXPRESS_UART0_RS1
	default "debug/vt8500.S" if DEBUG_VT8500_UART0
	default "debug/tegra.S" if DEBUG_TEGRA_UART
	default "debug/zynq.S" if DEBUG_ZYNQ_UART0 || DEBUG_ZYNQ_UART1
	default "mach/debug-macro.S"

config EARLY_PRINTK
	bool "Early printk"
	depends on DEBUG_LL
	help
	  Say Y here if you want to have an early console using the
	  kernel low-level debugging functions. Add earlyprintk to your
	  kernel parameters to enable this console.

config OC_ETM
	bool "On-chip ETM and ETB"
	depends on ARM_AMBA
	help
	  Enables the on-chip embedded trace macrocell and embedded trace
	  buffer driver that will allow you to collect traces of the
	  kernel code.

config ARM_KPROBES_TEST
	tristate "Kprobes test module"
	depends on KPROBES && MODULES
	help
	  Perform tests of kprobes API and instruction set simulation.

config PID_IN_CONTEXTIDR
	bool "Write the current PID to the CONTEXTIDR register"
	depends on CPU_COPY_V6
	help
	  Enabling this option causes the kernel to write the current PID to
	  the PROCID field of the CONTEXTIDR register, at the expense of some
	  additional instructions during context switch. Say Y here only if you
	  are planning to use hardware trace tools with this kernel.

endmenu<|MERGE_RESOLUTION|>--- conflicted
+++ resolved
@@ -597,11 +597,8 @@
 
 config DEBUG_LL_INCLUDE
 	string
-<<<<<<< HEAD
+	default "debug/bcm2835.S" if DEBUG_BCM2835
 	default "debug/cns3xxx.S" if DEBUG_CNS3XXX
-=======
-	default "debug/bcm2835.S" if DEBUG_BCM2835
->>>>>>> f1ac922d
 	default "debug/icedcc.S" if DEBUG_ICEDCC
 	default "debug/imx.S" if DEBUG_IMX1_UART || \
 				 DEBUG_IMX25_UART || \
