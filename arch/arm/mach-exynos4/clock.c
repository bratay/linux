/* linux/arch/arm/mach-exynos4/clock.c
 *
 * Copyright (c) 2010-2011 Samsung Electronics Co., Ltd.
 *		http://www.samsung.com
 *
 * EXYNOS4 - Clock support
 *
 * This program is free software; you can redistribute it and/or modify
 * it under the terms of the GNU General Public License version 2 as
 * published by the Free Software Foundation.
*/

#include <linux/kernel.h>
#include <linux/err.h>
#include <linux/io.h>
#include <linux/syscore_ops.h>

#include <plat/cpu-freq.h>
#include <plat/clock.h>
#include <plat/cpu.h>
#include <plat/pll.h>
#include <plat/s5p-clock.h>
#include <plat/clock-clksrc.h>
#include <plat/exynos4.h>
#include <plat/pm.h>

#include <mach/map.h>
#include <mach/regs-clock.h>
#include <mach/sysmmu.h>
#include <mach/exynos4-clock.h>

static struct sleep_save exynos4_clock_save[] = {
	SAVE_ITEM(S5P_CLKDIV_LEFTBUS),
	SAVE_ITEM(S5P_CLKGATE_IP_LEFTBUS),
	SAVE_ITEM(S5P_CLKDIV_RIGHTBUS),
	SAVE_ITEM(S5P_CLKGATE_IP_RIGHTBUS),
	SAVE_ITEM(S5P_CLKSRC_TOP0),
	SAVE_ITEM(S5P_CLKSRC_TOP1),
	SAVE_ITEM(S5P_CLKSRC_CAM),
	SAVE_ITEM(S5P_CLKSRC_TV),
	SAVE_ITEM(S5P_CLKSRC_MFC),
	SAVE_ITEM(S5P_CLKSRC_G3D),
	SAVE_ITEM(S5P_CLKSRC_LCD0),
	SAVE_ITEM(S5P_CLKSRC_MAUDIO),
	SAVE_ITEM(S5P_CLKSRC_FSYS),
	SAVE_ITEM(S5P_CLKSRC_PERIL0),
	SAVE_ITEM(S5P_CLKSRC_PERIL1),
	SAVE_ITEM(S5P_CLKDIV_CAM),
	SAVE_ITEM(S5P_CLKDIV_TV),
	SAVE_ITEM(S5P_CLKDIV_MFC),
	SAVE_ITEM(S5P_CLKDIV_G3D),
	SAVE_ITEM(S5P_CLKDIV_LCD0),
	SAVE_ITEM(S5P_CLKDIV_MAUDIO),
	SAVE_ITEM(S5P_CLKDIV_FSYS0),
	SAVE_ITEM(S5P_CLKDIV_FSYS1),
	SAVE_ITEM(S5P_CLKDIV_FSYS2),
	SAVE_ITEM(S5P_CLKDIV_FSYS3),
	SAVE_ITEM(S5P_CLKDIV_PERIL0),
	SAVE_ITEM(S5P_CLKDIV_PERIL1),
	SAVE_ITEM(S5P_CLKDIV_PERIL2),
	SAVE_ITEM(S5P_CLKDIV_PERIL3),
	SAVE_ITEM(S5P_CLKDIV_PERIL4),
	SAVE_ITEM(S5P_CLKDIV_PERIL5),
	SAVE_ITEM(S5P_CLKDIV_TOP),
	SAVE_ITEM(S5P_CLKSRC_MASK_TOP),
	SAVE_ITEM(S5P_CLKSRC_MASK_CAM),
	SAVE_ITEM(S5P_CLKSRC_MASK_TV),
	SAVE_ITEM(S5P_CLKSRC_MASK_LCD0),
	SAVE_ITEM(S5P_CLKSRC_MASK_MAUDIO),
	SAVE_ITEM(S5P_CLKSRC_MASK_FSYS),
	SAVE_ITEM(S5P_CLKSRC_MASK_PERIL0),
	SAVE_ITEM(S5P_CLKSRC_MASK_PERIL1),
	SAVE_ITEM(S5P_CLKDIV2_RATIO),
	SAVE_ITEM(S5P_CLKGATE_SCLKCAM),
	SAVE_ITEM(S5P_CLKGATE_IP_CAM),
	SAVE_ITEM(S5P_CLKGATE_IP_TV),
	SAVE_ITEM(S5P_CLKGATE_IP_MFC),
	SAVE_ITEM(S5P_CLKGATE_IP_G3D),
	SAVE_ITEM(S5P_CLKGATE_IP_LCD0),
	SAVE_ITEM(S5P_CLKGATE_IP_FSYS),
	SAVE_ITEM(S5P_CLKGATE_IP_GPS),
	SAVE_ITEM(S5P_CLKGATE_IP_PERIL),
	SAVE_ITEM(S5P_CLKGATE_BLOCK),
	SAVE_ITEM(S5P_CLKSRC_MASK_DMC),
	SAVE_ITEM(S5P_CLKSRC_DMC),
	SAVE_ITEM(S5P_CLKDIV_DMC0),
	SAVE_ITEM(S5P_CLKDIV_DMC1),
	SAVE_ITEM(S5P_CLKGATE_IP_DMC),
	SAVE_ITEM(S5P_CLKSRC_CPU),
	SAVE_ITEM(S5P_CLKDIV_CPU),
	SAVE_ITEM(S5P_CLKDIV_CPU + 0x4),
	SAVE_ITEM(S5P_CLKGATE_SCLKCPU),
	SAVE_ITEM(S5P_CLKGATE_IP_CPU),
};

struct clk clk_sclk_hdmi27m = {
	.name		= "sclk_hdmi27m",
	.rate		= 27000000,
};

struct clk clk_sclk_hdmiphy = {
	.name		= "sclk_hdmiphy",
};

struct clk clk_sclk_usbphy0 = {
	.name		= "sclk_usbphy0",
	.rate		= 27000000,
};

struct clk clk_sclk_usbphy1 = {
	.name		= "sclk_usbphy1",
};

static struct clk dummy_apb_pclk = {
	.name		= "apb_pclk",
	.id		= -1,
};

static int exynos4_clksrc_mask_top_ctrl(struct clk *clk, int enable)
{
	return s5p_gatectrl(S5P_CLKSRC_MASK_TOP, clk, enable);
}

static int exynos4_clksrc_mask_cam_ctrl(struct clk *clk, int enable)
{
	return s5p_gatectrl(S5P_CLKSRC_MASK_CAM, clk, enable);
}

static int exynos4_clksrc_mask_lcd0_ctrl(struct clk *clk, int enable)
{
	return s5p_gatectrl(S5P_CLKSRC_MASK_LCD0, clk, enable);
}

int exynos4_clksrc_mask_fsys_ctrl(struct clk *clk, int enable)
{
	return s5p_gatectrl(S5P_CLKSRC_MASK_FSYS, clk, enable);
}

static int exynos4_clksrc_mask_peril0_ctrl(struct clk *clk, int enable)
{
	return s5p_gatectrl(S5P_CLKSRC_MASK_PERIL0, clk, enable);
}

static int exynos4_clksrc_mask_peril1_ctrl(struct clk *clk, int enable)
{
	return s5p_gatectrl(S5P_CLKSRC_MASK_PERIL1, clk, enable);
}

static int exynos4_clk_ip_mfc_ctrl(struct clk *clk, int enable)
{
	return s5p_gatectrl(S5P_CLKGATE_IP_MFC, clk, enable);
}

static int exynos4_clksrc_mask_tv_ctrl(struct clk *clk, int enable)
{
	return s5p_gatectrl(S5P_CLKSRC_MASK_TV, clk, enable);
}

static int exynos4_clk_ip_cam_ctrl(struct clk *clk, int enable)
{
	return s5p_gatectrl(S5P_CLKGATE_IP_CAM, clk, enable);
}

static int exynos4_clk_ip_tv_ctrl(struct clk *clk, int enable)
{
	return s5p_gatectrl(S5P_CLKGATE_IP_TV, clk, enable);
}

static int exynos4_clk_ip_image_ctrl(struct clk *clk, int enable)
{
	return s5p_gatectrl(S5P_CLKGATE_IP_IMAGE, clk, enable);
}

static int exynos4_clk_ip_lcd0_ctrl(struct clk *clk, int enable)
{
	return s5p_gatectrl(S5P_CLKGATE_IP_LCD0, clk, enable);
}

int exynos4_clk_ip_lcd1_ctrl(struct clk *clk, int enable)
{
	return s5p_gatectrl(S5P_CLKGATE_IP_LCD1, clk, enable);
}

int exynos4_clk_ip_fsys_ctrl(struct clk *clk, int enable)
{
	return s5p_gatectrl(S5P_CLKGATE_IP_FSYS, clk, enable);
}

static int exynos4_clk_ip_peril_ctrl(struct clk *clk, int enable)
{
	return s5p_gatectrl(S5P_CLKGATE_IP_PERIL, clk, enable);
}

static int exynos4_clk_ip_perir_ctrl(struct clk *clk, int enable)
{
	return s5p_gatectrl(S5P_CLKGATE_IP_PERIR, clk, enable);
}

static int exynos4_clk_hdmiphy_ctrl(struct clk *clk, int enable)
{
	return s5p_gatectrl(S5P_HDMI_PHY_CONTROL, clk, enable);
}

static int exynos4_clk_dac_ctrl(struct clk *clk, int enable)
{
	return s5p_gatectrl(S5P_DAC_PHY_CONTROL, clk, enable);
}

/* Core list of CMU_CPU side */

static struct clksrc_clk clk_mout_apll = {
	.clk	= {
		.name		= "mout_apll",
	},
	.sources	= &clk_src_apll,
	.reg_src	= { .reg = S5P_CLKSRC_CPU, .shift = 0, .size = 1 },
};

struct clksrc_clk clk_sclk_apll = {
	.clk	= {
		.name		= "sclk_apll",
		.parent		= &clk_mout_apll.clk,
	},
	.reg_div	= { .reg = S5P_CLKDIV_CPU, .shift = 24, .size = 3 },
};

struct clksrc_clk clk_mout_epll = {
	.clk	= {
		.name		= "mout_epll",
	},
	.sources	= &clk_src_epll,
	.reg_src	= { .reg = S5P_CLKSRC_TOP0, .shift = 4, .size = 1 },
};

struct clksrc_clk clk_mout_mpll = {
	.clk = {
		.name		= "mout_mpll",
	},
	.sources	= &clk_src_mpll,

	/* reg_src will be added in each SoCs' clock */
};

static struct clk *clkset_moutcore_list[] = {
	[0] = &clk_mout_apll.clk,
	[1] = &clk_mout_mpll.clk,
};

static struct clksrc_sources clkset_moutcore = {
	.sources	= clkset_moutcore_list,
	.nr_sources	= ARRAY_SIZE(clkset_moutcore_list),
};

static struct clksrc_clk clk_moutcore = {
	.clk	= {
		.name		= "moutcore",
	},
	.sources	= &clkset_moutcore,
	.reg_src	= { .reg = S5P_CLKSRC_CPU, .shift = 16, .size = 1 },
};

static struct clksrc_clk clk_coreclk = {
	.clk	= {
		.name		= "core_clk",
		.parent		= &clk_moutcore.clk,
	},
	.reg_div	= { .reg = S5P_CLKDIV_CPU, .shift = 0, .size = 3 },
};

static struct clksrc_clk clk_armclk = {
	.clk	= {
		.name		= "armclk",
		.parent		= &clk_coreclk.clk,
	},
};

static struct clksrc_clk clk_aclk_corem0 = {
	.clk	= {
		.name		= "aclk_corem0",
		.parent		= &clk_coreclk.clk,
	},
	.reg_div	= { .reg = S5P_CLKDIV_CPU, .shift = 4, .size = 3 },
};

static struct clksrc_clk clk_aclk_cores = {
	.clk	= {
		.name		= "aclk_cores",
		.parent		= &clk_coreclk.clk,
	},
	.reg_div	= { .reg = S5P_CLKDIV_CPU, .shift = 4, .size = 3 },
};

static struct clksrc_clk clk_aclk_corem1 = {
	.clk	= {
		.name		= "aclk_corem1",
		.parent		= &clk_coreclk.clk,
	},
	.reg_div	= { .reg = S5P_CLKDIV_CPU, .shift = 8, .size = 3 },
};

static struct clksrc_clk clk_periphclk = {
	.clk	= {
		.name		= "periphclk",
		.parent		= &clk_coreclk.clk,
	},
	.reg_div	= { .reg = S5P_CLKDIV_CPU, .shift = 12, .size = 3 },
};

/* Core list of CMU_CORE side */

struct clk *clkset_corebus_list[] = {
	[0] = &clk_mout_mpll.clk,
	[1] = &clk_sclk_apll.clk,
};

struct clksrc_sources clkset_mout_corebus = {
	.sources	= clkset_corebus_list,
	.nr_sources	= ARRAY_SIZE(clkset_corebus_list),
};

static struct clksrc_clk clk_mout_corebus = {
	.clk	= {
		.name		= "mout_corebus",
	},
	.sources	= &clkset_mout_corebus,
	.reg_src	= { .reg = S5P_CLKSRC_DMC, .shift = 4, .size = 1 },
};

static struct clksrc_clk clk_sclk_dmc = {
	.clk	= {
		.name		= "sclk_dmc",
		.parent		= &clk_mout_corebus.clk,
	},
	.reg_div	= { .reg = S5P_CLKDIV_DMC0, .shift = 12, .size = 3 },
};

static struct clksrc_clk clk_aclk_cored = {
	.clk	= {
		.name		= "aclk_cored",
		.parent		= &clk_sclk_dmc.clk,
	},
	.reg_div	= { .reg = S5P_CLKDIV_DMC0, .shift = 16, .size = 3 },
};

static struct clksrc_clk clk_aclk_corep = {
	.clk	= {
		.name		= "aclk_corep",
		.parent		= &clk_aclk_cored.clk,
	},
	.reg_div	= { .reg = S5P_CLKDIV_DMC0, .shift = 20, .size = 3 },
};

static struct clksrc_clk clk_aclk_acp = {
	.clk	= {
		.name		= "aclk_acp",
		.parent		= &clk_mout_corebus.clk,
	},
	.reg_div	= { .reg = S5P_CLKDIV_DMC0, .shift = 0, .size = 3 },
};

static struct clksrc_clk clk_pclk_acp = {
	.clk	= {
		.name		= "pclk_acp",
		.parent		= &clk_aclk_acp.clk,
	},
	.reg_div	= { .reg = S5P_CLKDIV_DMC0, .shift = 4, .size = 3 },
};

/* Core list of CMU_TOP side */

struct clk *clkset_aclk_top_list[] = {
	[0] = &clk_mout_mpll.clk,
	[1] = &clk_sclk_apll.clk,
};

struct clksrc_sources clkset_aclk = {
	.sources	= clkset_aclk_top_list,
	.nr_sources	= ARRAY_SIZE(clkset_aclk_top_list),
};

static struct clksrc_clk clk_aclk_200 = {
	.clk	= {
		.name		= "aclk_200",
	},
	.sources	= &clkset_aclk,
	.reg_src	= { .reg = S5P_CLKSRC_TOP0, .shift = 12, .size = 1 },
	.reg_div	= { .reg = S5P_CLKDIV_TOP, .shift = 0, .size = 3 },
};

static struct clksrc_clk clk_aclk_100 = {
	.clk	= {
		.name		= "aclk_100",
	},
	.sources	= &clkset_aclk,
	.reg_src	= { .reg = S5P_CLKSRC_TOP0, .shift = 16, .size = 1 },
	.reg_div	= { .reg = S5P_CLKDIV_TOP, .shift = 4, .size = 4 },
};

static struct clksrc_clk clk_aclk_160 = {
	.clk	= {
		.name		= "aclk_160",
	},
	.sources	= &clkset_aclk,
	.reg_src	= { .reg = S5P_CLKSRC_TOP0, .shift = 20, .size = 1 },
	.reg_div	= { .reg = S5P_CLKDIV_TOP, .shift = 8, .size = 3 },
};

struct clksrc_clk clk_aclk_133 = {
	.clk	= {
		.name		= "aclk_133",
	},
	.sources	= &clkset_aclk,
	.reg_src	= { .reg = S5P_CLKSRC_TOP0, .shift = 24, .size = 1 },
	.reg_div	= { .reg = S5P_CLKDIV_TOP, .shift = 12, .size = 3 },
};

static struct clk *clkset_vpllsrc_list[] = {
	[0] = &clk_fin_vpll,
	[1] = &clk_sclk_hdmi27m,
};

static struct clksrc_sources clkset_vpllsrc = {
	.sources	= clkset_vpllsrc_list,
	.nr_sources	= ARRAY_SIZE(clkset_vpllsrc_list),
};

static struct clksrc_clk clk_vpllsrc = {
	.clk	= {
		.name		= "vpll_src",
		.enable		= exynos4_clksrc_mask_top_ctrl,
		.ctrlbit	= (1 << 0),
	},
	.sources	= &clkset_vpllsrc,
	.reg_src	= { .reg = S5P_CLKSRC_TOP1, .shift = 0, .size = 1 },
};

static struct clk *clkset_sclk_vpll_list[] = {
	[0] = &clk_vpllsrc.clk,
	[1] = &clk_fout_vpll,
};

static struct clksrc_sources clkset_sclk_vpll = {
	.sources	= clkset_sclk_vpll_list,
	.nr_sources	= ARRAY_SIZE(clkset_sclk_vpll_list),
};

struct clksrc_clk clk_sclk_vpll = {
	.clk	= {
		.name		= "sclk_vpll",
	},
	.sources	= &clkset_sclk_vpll,
	.reg_src	= { .reg = S5P_CLKSRC_TOP0, .shift = 8, .size = 1 },
};

static struct clk init_clocks_off[] = {
	{
		.name		= "timers",
		.parent		= &clk_aclk_100.clk,
		.enable		= exynos4_clk_ip_peril_ctrl,
		.ctrlbit	= (1<<24),
	}, {
		.name		= "csis",
		.devname	= "s5p-mipi-csis.0",
		.enable		= exynos4_clk_ip_cam_ctrl,
		.ctrlbit	= (1 << 4),
	}, {
		.name		= "csis",
		.devname	= "s5p-mipi-csis.1",
		.enable		= exynos4_clk_ip_cam_ctrl,
		.ctrlbit	= (1 << 5),
	}, {
		.name		= "fimc",
		.devname	= "exynos4-fimc.0",
		.enable		= exynos4_clk_ip_cam_ctrl,
		.ctrlbit	= (1 << 0),
	}, {
		.name		= "fimc",
		.devname	= "exynos4-fimc.1",
		.enable		= exynos4_clk_ip_cam_ctrl,
		.ctrlbit	= (1 << 1),
	}, {
		.name		= "fimc",
		.devname	= "exynos4-fimc.2",
		.enable		= exynos4_clk_ip_cam_ctrl,
		.ctrlbit	= (1 << 2),
	}, {
		.name		= "fimc",
		.devname	= "exynos4-fimc.3",
		.enable		= exynos4_clk_ip_cam_ctrl,
		.ctrlbit	= (1 << 3),
	}, {
		.name		= "fimd",
		.devname	= "exynos4-fb.0",
		.enable		= exynos4_clk_ip_lcd0_ctrl,
		.ctrlbit	= (1 << 0),
	}, {
		.name		= "hsmmc",
		.devname	= "s3c-sdhci.0",
		.parent		= &clk_aclk_133.clk,
		.enable		= exynos4_clk_ip_fsys_ctrl,
		.ctrlbit	= (1 << 5),
	}, {
		.name		= "hsmmc",
		.devname	= "s3c-sdhci.1",
		.parent		= &clk_aclk_133.clk,
		.enable		= exynos4_clk_ip_fsys_ctrl,
		.ctrlbit	= (1 << 6),
	}, {
		.name		= "hsmmc",
		.devname	= "s3c-sdhci.2",
		.parent		= &clk_aclk_133.clk,
		.enable		= exynos4_clk_ip_fsys_ctrl,
		.ctrlbit	= (1 << 7),
	}, {
		.name		= "hsmmc",
		.devname	= "s3c-sdhci.3",
		.parent		= &clk_aclk_133.clk,
		.enable		= exynos4_clk_ip_fsys_ctrl,
		.ctrlbit	= (1 << 8),
	}, {
		.name		= "dwmmc",
		.parent		= &clk_aclk_133.clk,
		.enable		= exynos4_clk_ip_fsys_ctrl,
		.ctrlbit	= (1 << 9),
	}, {
<<<<<<< HEAD
		.name		= "pdma",
		.devname	= "s3c-pl330.0",
=======
		.name		= "dac",
		.devname	= "s5p-sdo",
		.enable		= exynos4_clk_ip_tv_ctrl,
		.ctrlbit	= (1 << 2),
	}, {
		.name		= "mixer",
		.devname	= "s5p-mixer",
		.enable		= exynos4_clk_ip_tv_ctrl,
		.ctrlbit	= (1 << 1),
	}, {
		.name		= "vp",
		.devname	= "s5p-mixer",
		.enable		= exynos4_clk_ip_tv_ctrl,
		.ctrlbit	= (1 << 0),
	}, {
		.name		= "hdmi",
		.devname	= "exynos4-hdmi",
		.enable		= exynos4_clk_ip_tv_ctrl,
		.ctrlbit	= (1 << 3),
	}, {
		.name		= "hdmiphy",
		.devname	= "exynos4-hdmi",
		.enable		= exynos4_clk_hdmiphy_ctrl,
		.ctrlbit	= (1 << 0),
	}, {
		.name		= "dacphy",
		.devname	= "s5p-sdo",
		.enable		= exynos4_clk_dac_ctrl,
		.ctrlbit	= (1 << 0),
	}, {
		.name		= "sata",
		.parent		= &clk_aclk_133.clk,
		.enable		= exynos4_clk_ip_fsys_ctrl,
		.ctrlbit	= (1 << 10),
	}, {
		.name		= "dma",
		.devname	= "dma-pl330.0",
>>>>>>> 568f0e27
		.enable		= exynos4_clk_ip_fsys_ctrl,
		.ctrlbit	= (1 << 0),
	}, {
		.name		= "dma",
		.devname	= "dma-pl330.1",
		.enable		= exynos4_clk_ip_fsys_ctrl,
		.ctrlbit	= (1 << 1),
	}, {
		.name		= "adc",
		.enable		= exynos4_clk_ip_peril_ctrl,
		.ctrlbit	= (1 << 15),
	}, {
		.name		= "keypad",
		.enable		= exynos4_clk_ip_perir_ctrl,
		.ctrlbit	= (1 << 16),
	}, {
		.name		= "rtc",
		.enable		= exynos4_clk_ip_perir_ctrl,
		.ctrlbit	= (1 << 15),
	}, {
		.name		= "watchdog",
		.parent		= &clk_aclk_100.clk,
		.enable		= exynos4_clk_ip_perir_ctrl,
		.ctrlbit	= (1 << 14),
	}, {
		.name		= "usbhost",
		.enable		= exynos4_clk_ip_fsys_ctrl ,
		.ctrlbit	= (1 << 12),
	}, {
		.name		= "otg",
		.enable		= exynos4_clk_ip_fsys_ctrl,
		.ctrlbit	= (1 << 13),
	}, {
		.name		= "spi",
		.devname	= "s3c64xx-spi.0",
		.enable		= exynos4_clk_ip_peril_ctrl,
		.ctrlbit	= (1 << 16),
	}, {
		.name		= "spi",
		.devname	= "s3c64xx-spi.1",
		.enable		= exynos4_clk_ip_peril_ctrl,
		.ctrlbit	= (1 << 17),
	}, {
		.name		= "spi",
		.devname	= "s3c64xx-spi.2",
		.enable		= exynos4_clk_ip_peril_ctrl,
		.ctrlbit	= (1 << 18),
	}, {
		.name		= "iis",
		.devname	= "samsung-i2s.0",
		.enable		= exynos4_clk_ip_peril_ctrl,
		.ctrlbit	= (1 << 19),
	}, {
		.name		= "iis",
		.devname	= "samsung-i2s.1",
		.enable		= exynos4_clk_ip_peril_ctrl,
		.ctrlbit	= (1 << 20),
	}, {
		.name		= "iis",
		.devname	= "samsung-i2s.2",
		.enable		= exynos4_clk_ip_peril_ctrl,
		.ctrlbit	= (1 << 21),
	}, {
		.name		= "ac97",
		.devname	= "samsung-ac97",
		.enable		= exynos4_clk_ip_peril_ctrl,
		.ctrlbit	= (1 << 27),
	}, {
		.name		= "fimg2d",
		.enable		= exynos4_clk_ip_image_ctrl,
		.ctrlbit	= (1 << 0),
	}, {
		.name		= "mfc",
		.devname	= "s5p-mfc",
		.enable		= exynos4_clk_ip_mfc_ctrl,
		.ctrlbit	= (1 << 0),
	}, {
		.name		= "i2c",
		.devname	= "s3c2440-i2c.0",
		.parent		= &clk_aclk_100.clk,
		.enable		= exynos4_clk_ip_peril_ctrl,
		.ctrlbit	= (1 << 6),
	}, {
		.name		= "i2c",
		.devname	= "s3c2440-i2c.1",
		.parent		= &clk_aclk_100.clk,
		.enable		= exynos4_clk_ip_peril_ctrl,
		.ctrlbit	= (1 << 7),
	}, {
		.name		= "i2c",
		.devname	= "s3c2440-i2c.2",
		.parent		= &clk_aclk_100.clk,
		.enable		= exynos4_clk_ip_peril_ctrl,
		.ctrlbit	= (1 << 8),
	}, {
		.name		= "i2c",
		.devname	= "s3c2440-i2c.3",
		.parent		= &clk_aclk_100.clk,
		.enable		= exynos4_clk_ip_peril_ctrl,
		.ctrlbit	= (1 << 9),
	}, {
		.name		= "i2c",
		.devname	= "s3c2440-i2c.4",
		.parent		= &clk_aclk_100.clk,
		.enable		= exynos4_clk_ip_peril_ctrl,
		.ctrlbit	= (1 << 10),
	}, {
		.name		= "i2c",
		.devname	= "s3c2440-i2c.5",
		.parent		= &clk_aclk_100.clk,
		.enable		= exynos4_clk_ip_peril_ctrl,
		.ctrlbit	= (1 << 11),
	}, {
		.name		= "i2c",
		.devname	= "s3c2440-i2c.6",
		.parent		= &clk_aclk_100.clk,
		.enable		= exynos4_clk_ip_peril_ctrl,
		.ctrlbit	= (1 << 12),
	}, {
		.name		= "i2c",
		.devname	= "s3c2440-i2c.7",
		.parent		= &clk_aclk_100.clk,
		.enable		= exynos4_clk_ip_peril_ctrl,
		.ctrlbit	= (1 << 13),
	}, {
		.name		= "i2c",
		.devname	= "s3c2440-hdmiphy-i2c",
		.parent		= &clk_aclk_100.clk,
		.enable		= exynos4_clk_ip_peril_ctrl,
		.ctrlbit	= (1 << 14),
	}, {
		.name		= "SYSMMU_MDMA",
		.enable		= exynos4_clk_ip_image_ctrl,
		.ctrlbit	= (1 << 5),
	}, {
		.name		= "SYSMMU_FIMC0",
		.enable		= exynos4_clk_ip_cam_ctrl,
		.ctrlbit	= (1 << 7),
	}, {
		.name		= "SYSMMU_FIMC1",
		.enable		= exynos4_clk_ip_cam_ctrl,
		.ctrlbit	= (1 << 8),
	}, {
		.name		= "SYSMMU_FIMC2",
		.enable		= exynos4_clk_ip_cam_ctrl,
		.ctrlbit	= (1 << 9),
	}, {
		.name		= "SYSMMU_FIMC3",
		.enable		= exynos4_clk_ip_cam_ctrl,
		.ctrlbit	= (1 << 10),
	}, {
		.name		= "SYSMMU_JPEG",
		.enable		= exynos4_clk_ip_cam_ctrl,
		.ctrlbit	= (1 << 11),
	}, {
		.name		= "SYSMMU_FIMD0",
		.enable		= exynos4_clk_ip_lcd0_ctrl,
		.ctrlbit	= (1 << 4),
	}, {
		.name		= "SYSMMU_FIMD1",
		.enable		= exynos4_clk_ip_lcd1_ctrl,
		.ctrlbit	= (1 << 4),
	}, {
		.name		= "SYSMMU_PCIe",
		.enable		= exynos4_clk_ip_fsys_ctrl,
		.ctrlbit	= (1 << 18),
	}, {
		.name		= "SYSMMU_G2D",
		.enable		= exynos4_clk_ip_image_ctrl,
		.ctrlbit	= (1 << 3),
	}, {
		.name		= "SYSMMU_ROTATOR",
		.enable		= exynos4_clk_ip_image_ctrl,
		.ctrlbit	= (1 << 4),
	}, {
		.name		= "SYSMMU_TV",
		.enable		= exynos4_clk_ip_tv_ctrl,
		.ctrlbit	= (1 << 4),
	}, {
		.name		= "SYSMMU_MFC_L",
		.enable		= exynos4_clk_ip_mfc_ctrl,
		.ctrlbit	= (1 << 1),
	}, {
		.name		= "SYSMMU_MFC_R",
		.enable		= exynos4_clk_ip_mfc_ctrl,
		.ctrlbit	= (1 << 2),
	}
};

static struct clk init_clocks[] = {
	{
		.name		= "uart",
		.devname	= "s5pv210-uart.0",
		.enable		= exynos4_clk_ip_peril_ctrl,
		.ctrlbit	= (1 << 0),
	}, {
		.name		= "uart",
		.devname	= "s5pv210-uart.1",
		.enable		= exynos4_clk_ip_peril_ctrl,
		.ctrlbit	= (1 << 1),
	}, {
		.name		= "uart",
		.devname	= "s5pv210-uart.2",
		.enable		= exynos4_clk_ip_peril_ctrl,
		.ctrlbit	= (1 << 2),
	}, {
		.name		= "uart",
		.devname	= "s5pv210-uart.3",
		.enable		= exynos4_clk_ip_peril_ctrl,
		.ctrlbit	= (1 << 3),
	}, {
		.name		= "uart",
		.devname	= "s5pv210-uart.4",
		.enable		= exynos4_clk_ip_peril_ctrl,
		.ctrlbit	= (1 << 4),
	}, {
		.name		= "uart",
		.devname	= "s5pv210-uart.5",
		.enable		= exynos4_clk_ip_peril_ctrl,
		.ctrlbit	= (1 << 5),
	}
};

struct clk *clkset_group_list[] = {
	[0] = &clk_ext_xtal_mux,
	[1] = &clk_xusbxti,
	[2] = &clk_sclk_hdmi27m,
	[3] = &clk_sclk_usbphy0,
	[4] = &clk_sclk_usbphy1,
	[5] = &clk_sclk_hdmiphy,
	[6] = &clk_mout_mpll.clk,
	[7] = &clk_mout_epll.clk,
	[8] = &clk_sclk_vpll.clk,
};

struct clksrc_sources clkset_group = {
	.sources	= clkset_group_list,
	.nr_sources	= ARRAY_SIZE(clkset_group_list),
};

static struct clk *clkset_mout_g2d0_list[] = {
	[0] = &clk_mout_mpll.clk,
	[1] = &clk_sclk_apll.clk,
};

static struct clksrc_sources clkset_mout_g2d0 = {
	.sources	= clkset_mout_g2d0_list,
	.nr_sources	= ARRAY_SIZE(clkset_mout_g2d0_list),
};

static struct clksrc_clk clk_mout_g2d0 = {
	.clk	= {
		.name		= "mout_g2d0",
	},
	.sources	= &clkset_mout_g2d0,
	.reg_src	= { .reg = S5P_CLKSRC_IMAGE, .shift = 0, .size = 1 },
};

static struct clk *clkset_mout_g2d1_list[] = {
	[0] = &clk_mout_epll.clk,
	[1] = &clk_sclk_vpll.clk,
};

static struct clksrc_sources clkset_mout_g2d1 = {
	.sources	= clkset_mout_g2d1_list,
	.nr_sources	= ARRAY_SIZE(clkset_mout_g2d1_list),
};

static struct clksrc_clk clk_mout_g2d1 = {
	.clk	= {
		.name		= "mout_g2d1",
	},
	.sources	= &clkset_mout_g2d1,
	.reg_src	= { .reg = S5P_CLKSRC_IMAGE, .shift = 4, .size = 1 },
};

static struct clk *clkset_mout_g2d_list[] = {
	[0] = &clk_mout_g2d0.clk,
	[1] = &clk_mout_g2d1.clk,
};

static struct clksrc_sources clkset_mout_g2d = {
	.sources	= clkset_mout_g2d_list,
	.nr_sources	= ARRAY_SIZE(clkset_mout_g2d_list),
};

static struct clk *clkset_mout_mfc0_list[] = {
	[0] = &clk_mout_mpll.clk,
	[1] = &clk_sclk_apll.clk,
};

static struct clksrc_sources clkset_mout_mfc0 = {
	.sources	= clkset_mout_mfc0_list,
	.nr_sources	= ARRAY_SIZE(clkset_mout_mfc0_list),
};

static struct clksrc_clk clk_mout_mfc0 = {
	.clk	= {
		.name		= "mout_mfc0",
	},
	.sources	= &clkset_mout_mfc0,
	.reg_src	= { .reg = S5P_CLKSRC_MFC, .shift = 0, .size = 1 },
};

static struct clk *clkset_mout_mfc1_list[] = {
	[0] = &clk_mout_epll.clk,
	[1] = &clk_sclk_vpll.clk,
};

static struct clksrc_sources clkset_mout_mfc1 = {
	.sources	= clkset_mout_mfc1_list,
	.nr_sources	= ARRAY_SIZE(clkset_mout_mfc1_list),
};

static struct clksrc_clk clk_mout_mfc1 = {
	.clk	= {
		.name		= "mout_mfc1",
	},
	.sources	= &clkset_mout_mfc1,
	.reg_src	= { .reg = S5P_CLKSRC_MFC, .shift = 4, .size = 1 },
};

static struct clk *clkset_mout_mfc_list[] = {
	[0] = &clk_mout_mfc0.clk,
	[1] = &clk_mout_mfc1.clk,
};

static struct clksrc_sources clkset_mout_mfc = {
	.sources	= clkset_mout_mfc_list,
	.nr_sources	= ARRAY_SIZE(clkset_mout_mfc_list),
};

static struct clk *clkset_sclk_dac_list[] = {
	[0] = &clk_sclk_vpll.clk,
	[1] = &clk_sclk_hdmiphy,
};

static struct clksrc_sources clkset_sclk_dac = {
	.sources	= clkset_sclk_dac_list,
	.nr_sources	= ARRAY_SIZE(clkset_sclk_dac_list),
};

static struct clksrc_clk clk_sclk_dac = {
	.clk		= {
		.name		= "sclk_dac",
		.enable		= exynos4_clksrc_mask_tv_ctrl,
		.ctrlbit	= (1 << 8),
	},
	.sources = &clkset_sclk_dac,
	.reg_src = { .reg = S5P_CLKSRC_TV, .shift = 8, .size = 1 },
};

static struct clksrc_clk clk_sclk_pixel = {
	.clk		= {
		.name		= "sclk_pixel",
		.parent = &clk_sclk_vpll.clk,
	},
	.reg_div = { .reg = S5P_CLKDIV_TV, .shift = 0, .size = 4 },
};

static struct clk *clkset_sclk_hdmi_list[] = {
	[0] = &clk_sclk_pixel.clk,
	[1] = &clk_sclk_hdmiphy,
};

static struct clksrc_sources clkset_sclk_hdmi = {
	.sources	= clkset_sclk_hdmi_list,
	.nr_sources	= ARRAY_SIZE(clkset_sclk_hdmi_list),
};

static struct clksrc_clk clk_sclk_hdmi = {
	.clk		= {
		.name		= "sclk_hdmi",
		.enable		= exynos4_clksrc_mask_tv_ctrl,
		.ctrlbit	= (1 << 0),
	},
	.sources = &clkset_sclk_hdmi,
	.reg_src = { .reg = S5P_CLKSRC_TV, .shift = 0, .size = 1 },
};

static struct clk *clkset_sclk_mixer_list[] = {
	[0] = &clk_sclk_dac.clk,
	[1] = &clk_sclk_hdmi.clk,
};

static struct clksrc_sources clkset_sclk_mixer = {
	.sources	= clkset_sclk_mixer_list,
	.nr_sources	= ARRAY_SIZE(clkset_sclk_mixer_list),
};

static struct clksrc_clk clk_sclk_mixer = {
	.clk		= {
		.name		= "sclk_mixer",
		.enable		= exynos4_clksrc_mask_tv_ctrl,
		.ctrlbit	= (1 << 4),
	},
	.sources = &clkset_sclk_mixer,
	.reg_src = { .reg = S5P_CLKSRC_TV, .shift = 4, .size = 1 },
};

static struct clksrc_clk *sclk_tv[] = {
	&clk_sclk_dac,
	&clk_sclk_pixel,
	&clk_sclk_hdmi,
	&clk_sclk_mixer,
};

static struct clksrc_clk clk_dout_mmc0 = {
	.clk		= {
		.name		= "dout_mmc0",
	},
	.sources = &clkset_group,
	.reg_src = { .reg = S5P_CLKSRC_FSYS, .shift = 0, .size = 4 },
	.reg_div = { .reg = S5P_CLKDIV_FSYS1, .shift = 0, .size = 4 },
};

static struct clksrc_clk clk_dout_mmc1 = {
	.clk		= {
		.name		= "dout_mmc1",
	},
	.sources = &clkset_group,
	.reg_src = { .reg = S5P_CLKSRC_FSYS, .shift = 4, .size = 4 },
	.reg_div = { .reg = S5P_CLKDIV_FSYS1, .shift = 16, .size = 4 },
};

static struct clksrc_clk clk_dout_mmc2 = {
	.clk		= {
		.name		= "dout_mmc2",
	},
	.sources = &clkset_group,
	.reg_src = { .reg = S5P_CLKSRC_FSYS, .shift = 8, .size = 4 },
	.reg_div = { .reg = S5P_CLKDIV_FSYS2, .shift = 0, .size = 4 },
};

static struct clksrc_clk clk_dout_mmc3 = {
	.clk		= {
		.name		= "dout_mmc3",
	},
	.sources = &clkset_group,
	.reg_src = { .reg = S5P_CLKSRC_FSYS, .shift = 12, .size = 4 },
	.reg_div = { .reg = S5P_CLKDIV_FSYS2, .shift = 16, .size = 4 },
};

static struct clksrc_clk clk_dout_mmc4 = {
	.clk		= {
		.name		= "dout_mmc4",
	},
	.sources = &clkset_group,
	.reg_src = { .reg = S5P_CLKSRC_FSYS, .shift = 16, .size = 4 },
	.reg_div = { .reg = S5P_CLKDIV_FSYS3, .shift = 0, .size = 4 },
};

static struct clksrc_clk clksrcs[] = {
	{
		.clk	= {
			.name		= "uclk1",
			.devname	= "s5pv210-uart.0",
			.enable		= exynos4_clksrc_mask_peril0_ctrl,
			.ctrlbit	= (1 << 0),
		},
		.sources = &clkset_group,
		.reg_src = { .reg = S5P_CLKSRC_PERIL0, .shift = 0, .size = 4 },
		.reg_div = { .reg = S5P_CLKDIV_PERIL0, .shift = 0, .size = 4 },
	}, {
		.clk		= {
			.name		= "uclk1",
			.devname	= "s5pv210-uart.1",
			.enable		= exynos4_clksrc_mask_peril0_ctrl,
			.ctrlbit	= (1 << 4),
		},
		.sources = &clkset_group,
		.reg_src = { .reg = S5P_CLKSRC_PERIL0, .shift = 4, .size = 4 },
		.reg_div = { .reg = S5P_CLKDIV_PERIL0, .shift = 4, .size = 4 },
	}, {
		.clk		= {
			.name		= "uclk1",
			.devname	= "s5pv210-uart.2",
			.enable		= exynos4_clksrc_mask_peril0_ctrl,
			.ctrlbit	= (1 << 8),
		},
		.sources = &clkset_group,
		.reg_src = { .reg = S5P_CLKSRC_PERIL0, .shift = 8, .size = 4 },
		.reg_div = { .reg = S5P_CLKDIV_PERIL0, .shift = 8, .size = 4 },
	}, {
		.clk		= {
			.name		= "uclk1",
			.devname	= "s5pv210-uart.3",
			.enable		= exynos4_clksrc_mask_peril0_ctrl,
			.ctrlbit	= (1 << 12),
		},
		.sources = &clkset_group,
		.reg_src = { .reg = S5P_CLKSRC_PERIL0, .shift = 12, .size = 4 },
		.reg_div = { .reg = S5P_CLKDIV_PERIL0, .shift = 12, .size = 4 },
	}, {
		.clk		= {
			.name		= "sclk_pwm",
			.enable		= exynos4_clksrc_mask_peril0_ctrl,
			.ctrlbit	= (1 << 24),
		},
		.sources = &clkset_group,
		.reg_src = { .reg = S5P_CLKSRC_PERIL0, .shift = 24, .size = 4 },
		.reg_div = { .reg = S5P_CLKDIV_PERIL3, .shift = 0, .size = 4 },
	}, {
		.clk		= {
			.name		= "sclk_csis",
			.devname	= "s5p-mipi-csis.0",
			.enable		= exynos4_clksrc_mask_cam_ctrl,
			.ctrlbit	= (1 << 24),
		},
		.sources = &clkset_group,
		.reg_src = { .reg = S5P_CLKSRC_CAM, .shift = 24, .size = 4 },
		.reg_div = { .reg = S5P_CLKDIV_CAM, .shift = 24, .size = 4 },
	}, {
		.clk		= {
			.name		= "sclk_csis",
			.devname	= "s5p-mipi-csis.1",
			.enable		= exynos4_clksrc_mask_cam_ctrl,
			.ctrlbit	= (1 << 28),
		},
		.sources = &clkset_group,
		.reg_src = { .reg = S5P_CLKSRC_CAM, .shift = 28, .size = 4 },
		.reg_div = { .reg = S5P_CLKDIV_CAM, .shift = 28, .size = 4 },
	}, {
		.clk		= {
			.name		= "sclk_cam0",
			.enable		= exynos4_clksrc_mask_cam_ctrl,
			.ctrlbit	= (1 << 16),
		},
		.sources = &clkset_group,
		.reg_src = { .reg = S5P_CLKSRC_CAM, .shift = 16, .size = 4 },
		.reg_div = { .reg = S5P_CLKDIV_CAM, .shift = 16, .size = 4 },
	}, {
		.clk		= {
			.name		= "sclk_cam1",
			.enable		= exynos4_clksrc_mask_cam_ctrl,
			.ctrlbit	= (1 << 20),
		},
		.sources = &clkset_group,
		.reg_src = { .reg = S5P_CLKSRC_CAM, .shift = 20, .size = 4 },
		.reg_div = { .reg = S5P_CLKDIV_CAM, .shift = 20, .size = 4 },
	}, {
		.clk		= {
			.name		= "sclk_fimc",
			.devname	= "exynos4-fimc.0",
			.enable		= exynos4_clksrc_mask_cam_ctrl,
			.ctrlbit	= (1 << 0),
		},
		.sources = &clkset_group,
		.reg_src = { .reg = S5P_CLKSRC_CAM, .shift = 0, .size = 4 },
		.reg_div = { .reg = S5P_CLKDIV_CAM, .shift = 0, .size = 4 },
	}, {
		.clk		= {
			.name		= "sclk_fimc",
			.devname	= "exynos4-fimc.1",
			.enable		= exynos4_clksrc_mask_cam_ctrl,
			.ctrlbit	= (1 << 4),
		},
		.sources = &clkset_group,
		.reg_src = { .reg = S5P_CLKSRC_CAM, .shift = 4, .size = 4 },
		.reg_div = { .reg = S5P_CLKDIV_CAM, .shift = 4, .size = 4 },
	}, {
		.clk		= {
			.name		= "sclk_fimc",
			.devname	= "exynos4-fimc.2",
			.enable		= exynos4_clksrc_mask_cam_ctrl,
			.ctrlbit	= (1 << 8),
		},
		.sources = &clkset_group,
		.reg_src = { .reg = S5P_CLKSRC_CAM, .shift = 8, .size = 4 },
		.reg_div = { .reg = S5P_CLKDIV_CAM, .shift = 8, .size = 4 },
	}, {
		.clk		= {
			.name		= "sclk_fimc",
			.devname	= "exynos4-fimc.3",
			.enable		= exynos4_clksrc_mask_cam_ctrl,
			.ctrlbit	= (1 << 12),
		},
		.sources = &clkset_group,
		.reg_src = { .reg = S5P_CLKSRC_CAM, .shift = 12, .size = 4 },
		.reg_div = { .reg = S5P_CLKDIV_CAM, .shift = 12, .size = 4 },
	}, {
		.clk		= {
			.name		= "sclk_fimd",
			.devname	= "exynos4-fb.0",
			.enable		= exynos4_clksrc_mask_lcd0_ctrl,
			.ctrlbit	= (1 << 0),
		},
		.sources = &clkset_group,
		.reg_src = { .reg = S5P_CLKSRC_LCD0, .shift = 0, .size = 4 },
		.reg_div = { .reg = S5P_CLKDIV_LCD0, .shift = 0, .size = 4 },
	}, {
		.clk		= {
			.name		= "sclk_spi",
			.devname	= "s3c64xx-spi.0",
			.enable		= exynos4_clksrc_mask_peril1_ctrl,
			.ctrlbit	= (1 << 16),
		},
		.sources = &clkset_group,
		.reg_src = { .reg = S5P_CLKSRC_PERIL1, .shift = 16, .size = 4 },
		.reg_div = { .reg = S5P_CLKDIV_PERIL1, .shift = 0, .size = 4 },
	}, {
		.clk		= {
			.name		= "sclk_spi",
			.devname	= "s3c64xx-spi.1",
			.enable		= exynos4_clksrc_mask_peril1_ctrl,
			.ctrlbit	= (1 << 20),
		},
		.sources = &clkset_group,
		.reg_src = { .reg = S5P_CLKSRC_PERIL1, .shift = 20, .size = 4 },
		.reg_div = { .reg = S5P_CLKDIV_PERIL1, .shift = 16, .size = 4 },
	}, {
		.clk		= {
			.name		= "sclk_spi",
			.devname	= "s3c64xx-spi.2",
			.enable		= exynos4_clksrc_mask_peril1_ctrl,
			.ctrlbit	= (1 << 24),
		},
		.sources = &clkset_group,
		.reg_src = { .reg = S5P_CLKSRC_PERIL1, .shift = 24, .size = 4 },
		.reg_div = { .reg = S5P_CLKDIV_PERIL2, .shift = 0, .size = 4 },
	}, {
		.clk		= {
			.name		= "sclk_fimg2d",
		},
		.sources = &clkset_mout_g2d,
		.reg_src = { .reg = S5P_CLKSRC_IMAGE, .shift = 8, .size = 1 },
		.reg_div = { .reg = S5P_CLKDIV_IMAGE, .shift = 0, .size = 4 },
	}, {
		.clk		= {
			.name		= "sclk_mfc",
			.devname	= "s5p-mfc",
		},
		.sources = &clkset_mout_mfc,
		.reg_src = { .reg = S5P_CLKSRC_MFC, .shift = 8, .size = 1 },
		.reg_div = { .reg = S5P_CLKDIV_MFC, .shift = 0, .size = 4 },
	}, {
		.clk		= {
			.name		= "sclk_mmc",
			.devname	= "s3c-sdhci.0",
			.parent		= &clk_dout_mmc0.clk,
			.enable		= exynos4_clksrc_mask_fsys_ctrl,
			.ctrlbit	= (1 << 0),
		},
		.reg_div = { .reg = S5P_CLKDIV_FSYS1, .shift = 8, .size = 8 },
	}, {
		.clk		= {
			.name		= "sclk_mmc",
			.devname	= "s3c-sdhci.1",
			.parent         = &clk_dout_mmc1.clk,
			.enable		= exynos4_clksrc_mask_fsys_ctrl,
			.ctrlbit	= (1 << 4),
		},
		.reg_div = { .reg = S5P_CLKDIV_FSYS1, .shift = 24, .size = 8 },
	}, {
		.clk		= {
			.name		= "sclk_mmc",
			.devname	= "s3c-sdhci.2",
			.parent         = &clk_dout_mmc2.clk,
			.enable		= exynos4_clksrc_mask_fsys_ctrl,
			.ctrlbit	= (1 << 8),
		},
		.reg_div = { .reg = S5P_CLKDIV_FSYS2, .shift = 8, .size = 8 },
	}, {
		.clk		= {
			.name		= "sclk_mmc",
			.devname	= "s3c-sdhci.3",
			.parent         = &clk_dout_mmc3.clk,
			.enable		= exynos4_clksrc_mask_fsys_ctrl,
			.ctrlbit	= (1 << 12),
		},
		.reg_div = { .reg = S5P_CLKDIV_FSYS2, .shift = 24, .size = 8 },
	}, {
		.clk		= {
			.name		= "sclk_dwmmc",
			.parent         = &clk_dout_mmc4.clk,
			.enable		= exynos4_clksrc_mask_fsys_ctrl,
			.ctrlbit	= (1 << 16),
		},
		.reg_div = { .reg = S5P_CLKDIV_FSYS3, .shift = 8, .size = 8 },
	}
};

/* Clock initialization code */
static struct clksrc_clk *sysclks[] = {
	&clk_mout_apll,
	&clk_sclk_apll,
	&clk_mout_epll,
	&clk_mout_mpll,
	&clk_moutcore,
	&clk_coreclk,
	&clk_armclk,
	&clk_aclk_corem0,
	&clk_aclk_cores,
	&clk_aclk_corem1,
	&clk_periphclk,
	&clk_mout_corebus,
	&clk_sclk_dmc,
	&clk_aclk_cored,
	&clk_aclk_corep,
	&clk_aclk_acp,
	&clk_pclk_acp,
	&clk_vpllsrc,
	&clk_sclk_vpll,
	&clk_aclk_200,
	&clk_aclk_100,
	&clk_aclk_160,
	&clk_aclk_133,
	&clk_dout_mmc0,
	&clk_dout_mmc1,
	&clk_dout_mmc2,
	&clk_dout_mmc3,
	&clk_dout_mmc4,
	&clk_mout_mfc0,
	&clk_mout_mfc1,
};

static int xtal_rate;

static unsigned long exynos4_fout_apll_get_rate(struct clk *clk)
{
	if (soc_is_exynos4210())
		return s5p_get_pll45xx(xtal_rate, __raw_readl(S5P_APLL_CON0),
					pll_4508);
	else if (soc_is_exynos4212())
		return s5p_get_pll35xx(xtal_rate, __raw_readl(S5P_APLL_CON0));
	else
		return 0;
}

static struct clk_ops exynos4_fout_apll_ops = {
	.get_rate = exynos4_fout_apll_get_rate,
};

static u32 vpll_div[][8] = {
	{  54000000, 3, 53, 3, 1024, 0, 17, 0 },
	{ 108000000, 3, 53, 2, 1024, 0, 17, 0 },
};

static unsigned long exynos4_vpll_get_rate(struct clk *clk)
{
	return clk->rate;
}

static int exynos4_vpll_set_rate(struct clk *clk, unsigned long rate)
{
	unsigned int vpll_con0, vpll_con1 = 0;
	unsigned int i;

	/* Return if nothing changed */
	if (clk->rate == rate)
		return 0;

	vpll_con0 = __raw_readl(S5P_VPLL_CON0);
	vpll_con0 &= ~(0x1 << 27 |					\
			PLL90XX_MDIV_MASK << PLL46XX_MDIV_SHIFT |	\
			PLL90XX_PDIV_MASK << PLL46XX_PDIV_SHIFT |	\
			PLL90XX_SDIV_MASK << PLL46XX_SDIV_SHIFT);

	vpll_con1 = __raw_readl(S5P_VPLL_CON1);
	vpll_con1 &= ~(PLL46XX_MRR_MASK << PLL46XX_MRR_SHIFT |	\
			PLL46XX_MFR_MASK << PLL46XX_MFR_SHIFT |	\
			PLL4650C_KDIV_MASK << PLL46XX_KDIV_SHIFT);

	for (i = 0; i < ARRAY_SIZE(vpll_div); i++) {
		if (vpll_div[i][0] == rate) {
			vpll_con0 |= vpll_div[i][1] << PLL46XX_PDIV_SHIFT;
			vpll_con0 |= vpll_div[i][2] << PLL46XX_MDIV_SHIFT;
			vpll_con0 |= vpll_div[i][3] << PLL46XX_SDIV_SHIFT;
			vpll_con1 |= vpll_div[i][4] << PLL46XX_KDIV_SHIFT;
			vpll_con1 |= vpll_div[i][5] << PLL46XX_MFR_SHIFT;
			vpll_con1 |= vpll_div[i][6] << PLL46XX_MRR_SHIFT;
			vpll_con0 |= vpll_div[i][7] << 27;
			break;
		}
	}

	if (i == ARRAY_SIZE(vpll_div)) {
		printk(KERN_ERR "%s: Invalid Clock VPLL Frequency\n",
				__func__);
		return -EINVAL;
	}

	__raw_writel(vpll_con0, S5P_VPLL_CON0);
	__raw_writel(vpll_con1, S5P_VPLL_CON1);

	/* Wait for VPLL lock */
	while (!(__raw_readl(S5P_VPLL_CON0) & (1 << PLL46XX_LOCKED_SHIFT)))
		continue;

	clk->rate = rate;
	return 0;
}

static struct clk_ops exynos4_vpll_ops = {
	.get_rate = exynos4_vpll_get_rate,
	.set_rate = exynos4_vpll_set_rate,
};

void __init_or_cpufreq exynos4_setup_clocks(void)
{
	struct clk *xtal_clk;
	unsigned long apll = 0;
	unsigned long mpll = 0;
	unsigned long epll = 0;
	unsigned long vpll = 0;
	unsigned long vpllsrc;
	unsigned long xtal;
	unsigned long armclk;
	unsigned long sclk_dmc;
	unsigned long aclk_200;
	unsigned long aclk_100;
	unsigned long aclk_160;
	unsigned long aclk_133;
	unsigned int ptr;

	printk(KERN_DEBUG "%s: registering clocks\n", __func__);

	xtal_clk = clk_get(NULL, "xtal");
	BUG_ON(IS_ERR(xtal_clk));

	xtal = clk_get_rate(xtal_clk);

	xtal_rate = xtal;

	clk_put(xtal_clk);

	printk(KERN_DEBUG "%s: xtal is %ld\n", __func__, xtal);

	if (soc_is_exynos4210()) {
		apll = s5p_get_pll45xx(xtal, __raw_readl(S5P_APLL_CON0),
					pll_4508);
		mpll = s5p_get_pll45xx(xtal, __raw_readl(S5P_MPLL_CON0),
					pll_4508);
		epll = s5p_get_pll46xx(xtal, __raw_readl(S5P_EPLL_CON0),
					__raw_readl(S5P_EPLL_CON1), pll_4600);

		vpllsrc = clk_get_rate(&clk_vpllsrc.clk);
		vpll = s5p_get_pll46xx(vpllsrc, __raw_readl(S5P_VPLL_CON0),
					__raw_readl(S5P_VPLL_CON1), pll_4650c);
	} else if (soc_is_exynos4212()) {
		apll = s5p_get_pll35xx(xtal, __raw_readl(S5P_APLL_CON0));
		mpll = s5p_get_pll35xx(xtal, __raw_readl(S5P_MPLL_CON0));
		epll = s5p_get_pll36xx(xtal, __raw_readl(S5P_EPLL_CON0),
					__raw_readl(S5P_EPLL_CON1));

		vpllsrc = clk_get_rate(&clk_vpllsrc.clk);
		vpll = s5p_get_pll36xx(vpllsrc, __raw_readl(S5P_VPLL_CON0),
					__raw_readl(S5P_VPLL_CON1));
	} else {
		/* nothing */
	}

	clk_fout_apll.ops = &exynos4_fout_apll_ops;
	clk_fout_mpll.rate = mpll;
	clk_fout_epll.rate = epll;
	clk_fout_vpll.ops = &exynos4_vpll_ops;
	clk_fout_vpll.rate = vpll;

	printk(KERN_INFO "EXYNOS4: PLL settings, A=%ld, M=%ld, E=%ld V=%ld",
			apll, mpll, epll, vpll);

	armclk = clk_get_rate(&clk_armclk.clk);
	sclk_dmc = clk_get_rate(&clk_sclk_dmc.clk);

	aclk_200 = clk_get_rate(&clk_aclk_200.clk);
	aclk_100 = clk_get_rate(&clk_aclk_100.clk);
	aclk_160 = clk_get_rate(&clk_aclk_160.clk);
	aclk_133 = clk_get_rate(&clk_aclk_133.clk);

	printk(KERN_INFO "EXYNOS4: ARMCLK=%ld, DMC=%ld, ACLK200=%ld\n"
			 "ACLK100=%ld, ACLK160=%ld, ACLK133=%ld\n",
			armclk, sclk_dmc, aclk_200,
			aclk_100, aclk_160, aclk_133);

	clk_f.rate = armclk;
	clk_h.rate = sclk_dmc;
	clk_p.rate = aclk_100;

	for (ptr = 0; ptr < ARRAY_SIZE(clksrcs); ptr++)
		s3c_set_clksrc(&clksrcs[ptr], true);
}

static struct clk *clks[] __initdata = {
	&clk_sclk_hdmi27m,
	&clk_sclk_hdmiphy,
	&clk_sclk_usbphy0,
	&clk_sclk_usbphy1,
};

#ifdef CONFIG_PM_SLEEP
static int exynos4_clock_suspend(void)
{
	s3c_pm_do_save(exynos4_clock_save, ARRAY_SIZE(exynos4_clock_save));
	return 0;
}

static void exynos4_clock_resume(void)
{
	s3c_pm_do_restore_core(exynos4_clock_save, ARRAY_SIZE(exynos4_clock_save));
}

#else
#define exynos4_clock_suspend NULL
#define exynos4_clock_resume NULL
#endif

struct syscore_ops exynos4_clock_syscore_ops = {
	.suspend	= exynos4_clock_suspend,
	.resume		= exynos4_clock_resume,
};

void __init exynos4_register_clocks(void)
{
	int ptr;

	s3c24xx_register_clocks(clks, ARRAY_SIZE(clks));

	for (ptr = 0; ptr < ARRAY_SIZE(sysclks); ptr++)
		s3c_register_clksrc(sysclks[ptr], 1);

	for (ptr = 0; ptr < ARRAY_SIZE(sclk_tv); ptr++)
		s3c_register_clksrc(sclk_tv[ptr], 1);

	s3c_register_clksrc(clksrcs, ARRAY_SIZE(clksrcs));
	s3c_register_clocks(init_clocks, ARRAY_SIZE(init_clocks));

	s3c_register_clocks(init_clocks_off, ARRAY_SIZE(init_clocks_off));
	s3c_disable_clocks(init_clocks_off, ARRAY_SIZE(init_clocks_off));

<<<<<<< HEAD
	register_syscore_ops(&exynos4_clock_syscore_ops);
=======
	s3c24xx_register_clock(&dummy_apb_pclk);

>>>>>>> 568f0e27
	s3c_pwmclk_init();
}<|MERGE_RESOLUTION|>--- conflicted
+++ resolved
@@ -523,10 +523,6 @@
 		.enable		= exynos4_clk_ip_fsys_ctrl,
 		.ctrlbit	= (1 << 9),
 	}, {
-<<<<<<< HEAD
-		.name		= "pdma",
-		.devname	= "s3c-pl330.0",
-=======
 		.name		= "dac",
 		.devname	= "s5p-sdo",
 		.enable		= exynos4_clk_ip_tv_ctrl,
@@ -564,7 +560,6 @@
 	}, {
 		.name		= "dma",
 		.devname	= "dma-pl330.0",
->>>>>>> 568f0e27
 		.enable		= exynos4_clk_ip_fsys_ctrl,
 		.ctrlbit	= (1 << 0),
 	}, {
@@ -1494,11 +1489,8 @@
 	s3c_register_clocks(init_clocks_off, ARRAY_SIZE(init_clocks_off));
 	s3c_disable_clocks(init_clocks_off, ARRAY_SIZE(init_clocks_off));
 
-<<<<<<< HEAD
 	register_syscore_ops(&exynos4_clock_syscore_ops);
-=======
 	s3c24xx_register_clock(&dummy_apb_pclk);
 
->>>>>>> 568f0e27
 	s3c_pwmclk_init();
 }